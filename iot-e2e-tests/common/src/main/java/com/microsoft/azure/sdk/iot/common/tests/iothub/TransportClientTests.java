/*
 *  Copyright (c) Microsoft. All rights reserved.
 *  Licensed under the MIT license. See LICENSE file in the project root for full license information.
 */

package com.microsoft.azure.sdk.iot.common.tests.iothub;

import com.microsoft.azure.sdk.iot.common.helpers.*;
import com.microsoft.azure.sdk.iot.common.helpers.Tools;
import com.microsoft.azure.sdk.iot.common.helpers.annotations.ContinuousIntegrationTest;
import com.microsoft.azure.sdk.iot.common.helpers.annotations.IotHubTest;
import com.microsoft.azure.sdk.iot.common.helpers.annotations.StandardTierHubOnlyTest;
import com.microsoft.azure.sdk.iot.device.*;
import com.microsoft.azure.sdk.iot.device.DeviceTwin.DeviceMethodData;
import com.microsoft.azure.sdk.iot.device.DeviceTwin.Property;
import com.microsoft.azure.sdk.iot.device.Message;
import com.microsoft.azure.sdk.iot.service.*;
import com.microsoft.azure.sdk.iot.service.devicetwin.*;
import com.microsoft.azure.sdk.iot.service.exceptions.IotHubException;
import org.junit.*;
import org.junit.runners.Parameterized;

import java.io.ByteArrayInputStream;
import java.io.IOException;
import java.io.InputStream;
import java.net.URISyntaxException;
import java.net.URL;
import java.util.*;
import java.util.concurrent.*;
import java.util.concurrent.atomic.AtomicBoolean;

import static com.microsoft.azure.sdk.iot.common.helpers.CorrelationDetailsLoggingAssert.buildExceptionMessage;
import static com.microsoft.azure.sdk.iot.common.helpers.IotHubServicesCommon.sendMessagesMultiplex;
import static com.microsoft.azure.sdk.iot.common.tests.iothub.TransportClientTests.STATUS.FAILURE;
import static com.microsoft.azure.sdk.iot.common.tests.iothub.TransportClientTests.STATUS.SUCCESS;
import static com.microsoft.azure.sdk.iot.device.IotHubStatusCode.OK;
import static com.microsoft.azure.sdk.iot.device.IotHubStatusCode.OK_EMPTY;
import static junit.framework.TestCase.fail;

/**
 * Test class containing all tests to be run on JVM and android pertaining to multiplexing with the TransportClient class.
 * Class needs to be extended in order to run these tests as that extended class handles setting connection strings and certificate generation
 */
@IotHubTest
public class TransportClientTests extends IntegrationTest
{
    //how many devices to test multiplexing with
    private static final int MAX_DEVICE_MULTIPLEX = 3;

    private static final int NUM_KEYS_PER_MESSAGE = 10;
    private static final int NUM_MESSAGES_PER_CONNECTION = 3;

    private static final long RETRY_MILLISECONDS = 100; //.1 seconds
    private static final long SEND_TIMEOUT_MILLISECONDS = 20 * 1000; // 20 seconds
    private static final long RECEIVE_MESSAGE_TIMEOUT = 20 * 1000; // 20 seconds
    private static final long MAXIMUM_TIME_TO_WAIT_FOR_IOTHUB = 10 * 1000; // 10 seconds
    private static final long MAXIMUM_TIME_TO_WAIT_FOR_IOTHUB_TWIN_OPERATION = 500; // .5 seconds
    private static final long RESPONSE_TIMEOUT_SECONDS = 200; // 200 seconds
    private static final long CONNECTION_TIMEOUT_SECONDS = 5; //5 seconds
    private static final long MULTITHREADED_WAIT_TIMEOUT_MS  = 5 * 60 * 1000; // 5 minutes
    private static final long MAX_MILLISECS_TIMEOUT_FLUSH_NOTIFICATION = 10 * 1000; // 10 secs
    private static final long MAXIMUM_TIME_TO_WAIT_FOR_IOTHUB_PER_CALL_MS = 1000; // 1 second
    private static final long MAXIMUM_TIME_FOR_IOTHUB_PROPAGATION_BETWEEN_DEVICE_SERVICE_CLIENTS = MAXIMUM_TIME_TO_WAIT_FOR_IOTHUB_TWIN_OPERATION * 10; // 2 sec
    private static final long REGISTRY_MANAGER_DEVICE_CREATION_DELAY_MILLISECONDS = 3 * 1000;

    protected static String iotHubConnectionString = "";

    private static ServiceClient serviceClient;

    private static RegistryManager registryManager;

    private static String expectedCorrelationId = "1234";
    private static String expectedMessageId = "5678";

    private static final String REMOTE_FILE_NAME = "File";
    private static final String REMOTE_FILE_NAME_EXT = ".txt";

    private static final Integer MAX_FILES_TO_UPLOAD = 1;

    private static DeviceMethod methodServiceClient;

    private static final int METHOD_SUCCESS = 200;
    private static final int METHOD_NOT_DEFINED = 404;
    private static final String METHOD_NAME = "methodName";
    private static final String METHOD_PAYLOAD = "This is a good payload";

    private static DeviceTwin sCDeviceTwin;

    private static final String PROPERTY_KEY = "Key";
    private static final String PROPERTY_VALUE = "Value";
    private static final String PROPERTY_VALUE_UPDATE = "Update";

    private static final Integer MAX_PROPERTIES_TO_TEST = 3;
    private static final Integer MAX_DEVICES = 3;

    @Parameterized.Parameters(name = "{0}")
    public static Collection inputs() throws Exception
    {
        registryManager = RegistryManager.createFromConnectionString(iotHubConnectionString);

        serviceClient = ServiceClient.createFromConnectionString(iotHubConnectionString, IotHubServiceClientProtocol.AMQPS);
        serviceClient.open();

        methodServiceClient = DeviceMethod.createFromConnectionString(iotHubConnectionString);

        return Arrays.asList(
            new Object[][]
                {
                    {IotHubClientProtocol.AMQPS},
                    {IotHubClientProtocol.AMQPS_WS},
                });
    }

    public TransportClientTests(IotHubClientProtocol protocol) throws InterruptedException, IOException, IotHubException, URISyntaxException
    {
        this.testInstance = new TransportClientTestInstance(protocol);
    }

    public TransportClientTestInstance testInstance;

    public class TransportClientTestInstance
    {
        public IotHubClientProtocol protocol;
        public AtomicBoolean succeed;
        public Map messageProperties;
        public Device[] devicesList = new Device[MAX_DEVICE_MULTIPLEX];
        public String[] clientConnectionStringArrayList = new String[MAX_DEVICE_MULTIPLEX];
        public ArrayList<InternalClient> clientArrayList;
        public TransportClient transportClient;
        private DeviceState[] devicesUnderTest = new DeviceState[MAX_DEVICE_MULTIPLEX];
        private FileUploadState[] fileUploadState;
        private MessageState[] messageStates;
        private FileUploadNotificationReceiver fileUploadNotificationReceiver;

        public TransportClientTestInstance(IotHubClientProtocol protocol) throws InterruptedException, IOException, IotHubException, URISyntaxException
        {
            this.protocol = protocol;
        }

        public void setup() throws InterruptedException, IotHubException, IOException, URISyntaxException
        {
            fileUploadNotificationReceiver = serviceClient.getFileUploadNotificationReceiver();
            Assert.assertNotNull(fileUploadNotificationReceiver);

            String uuid = UUID.randomUUID().toString();

            succeed = new AtomicBoolean();

            System.out.println("TransportClientTests UUID: " + uuid);

            messageProperties = new HashMap<>(3);
            messageProperties.put("name1", "value1");
            messageProperties.put("name2", "value2");
            messageProperties.put("name3", "value3");

            for (int i = 0; i < MAX_DEVICE_MULTIPLEX; i++)
            {
                String deviceId = "java-device-client-e2e-test-multiplexing".concat(i + "-" + uuid);

                devicesList[i] = Device.createFromId(deviceId, null, null);
                Tools.addDeviceWithRetry(registryManager, devicesList[i]);
                clientConnectionStringArrayList[i] = registryManager.getDeviceConnectionString(devicesList[i]);
            }

            this.clientArrayList = new ArrayList<>();

            this.transportClient = new TransportClient(this.protocol);
            for (int i = 0; i < MAX_DEVICE_MULTIPLEX; i++)
            {
                this.clientArrayList.add(new DeviceClient(this.clientConnectionStringArrayList[i], transportClient));
            }

            Thread.sleep(REGISTRY_MANAGER_DEVICE_CREATION_DELAY_MILLISECONDS);
        }

        public void dispose()
        {
            try
            {
                for (int i = 0; i < MAX_DEVICE_MULTIPLEX; i++)
                {
                    registryManager.removeDevice(devicesList[i]);
                }
            }
            catch (Exception e)
            {
                //ignore the exception, don't care if tear down wasn't successful for this test
            }
        }
    }

    @AfterClass
    public static void tearDown() throws IOException, IotHubException, InterruptedException
    {
        if (registryManager != null)
        {
            registryManager.close();

            registryManager = null;
        }

        if (serviceClient != null)
        {
            serviceClient.close();
        }
    }

    @Before
    public void setupTestInstance() throws InterruptedException, IotHubException, URISyntaxException, IOException
    {
        testInstance.setup();
    }

    @After
    public void tearDownTest()
    {
        testInstance.dispose();
    }

    @Test
    public void sendMessages() throws URISyntaxException, IOException, InterruptedException
    {
        testInstance.transportClient.open();

        for (int i = 0; i < testInstance.clientArrayList.size(); i++)
        {
            sendMessagesMultiplex(testInstance.clientArrayList.get(i), IotHubClientProtocol.AMQPS, NUM_MESSAGES_PER_CONNECTION, RETRY_MILLISECONDS, SEND_TIMEOUT_MILLISECONDS);
        }

        testInstance.transportClient.closeNow();
    }

    @Test
    @StandardTierHubOnlyTest
    public void receiveMessagesIncludingProperties() throws Exception
    {
        testInstance.transportClient.open();

        for (int i = 0; i < testInstance.clientArrayList.size(); i++)
        {
            Success messageReceived = new Success();
            com.microsoft.azure.sdk.iot.device.MessageCallback callback = new MessageCallback(testInstance.messageProperties);
            ((DeviceClient)testInstance.clientArrayList.get(i)).setMessageCallback(callback, messageReceived);

            sendMessageToDevice(testInstance.devicesList[i].getDeviceId(), "AMQPS");
            waitForMessageToBeReceived(messageReceived, "AMQPS", testInstance.clientArrayList.get(i));

            Thread.sleep(200);
        }

        testInstance.transportClient.closeNow();
    }

    @Test
    @ContinuousIntegrationTest
    public void sendMessagesMultithreaded() throws InterruptedException, IOException
    {
        testInstance.transportClient.open();
        Thread[] threads = new Thread[testInstance.clientArrayList.size()];

        for (int i = 0; i < testInstance.clientArrayList.size(); i++)
        {
            threads[i] = new Thread(new MultiplexRunnable(testInstance.devicesList[i], testInstance.clientArrayList.get(i), testInstance.succeed));
            threads[i].start();
        }

        for (int i = 0; i < testInstance.clientArrayList.size(); i++)
        {
            threads[i].join(SEND_TIMEOUT_MILLISECONDS);
        }

        if(!testInstance.succeed.get())
        {
            Assert.fail(CorrelationDetailsLoggingAssert.buildExceptionMessage("Sending message over AMQP protocol in parallel failed", testInstance.clientArrayList));
        }

        testInstance.transportClient.closeNow();
    }

    @Test
    @ContinuousIntegrationTest
    public void uploadToBlobAsyncSingleFileAndTelemetry() throws Exception
    {
        // arrange
        setUpFileUploadState();

        testInstance.transportClient.open();

        ExecutorService executor = Executors.newFixedThreadPool(2);

        // act
        for (int j = 0; j < testInstance.clientArrayList.size(); j++)
        {
            for (int i = 1; i < MAX_FILES_TO_UPLOAD; i++)
            {
                final int indexI = i;
                final int indexJ = j;
                executor.submit(new Runnable()
                {
                    @Override
                    public void run()
                    {
                        try
                        {
                            ((DeviceClient)testInstance.clientArrayList.get(indexJ)).uploadToBlobAsync(testInstance.fileUploadState[indexI].blobName, testInstance.fileUploadState[indexI].fileInputStream, testInstance.fileUploadState[indexI].fileLength, new FileUploadCallback(), testInstance.fileUploadState[indexI]);
                        }
                        catch (IOException e)
                        {
                            Assert.fail(buildExceptionMessage(e.getMessage(), testInstance.clientArrayList.get(indexJ)));
                        }
                    }
                });

                executor.submit(new Runnable()
                {
                    @Override
                    public void run()
                    {
                        testInstance.clientArrayList.get(indexJ).sendEventAsync(new com.microsoft.azure.sdk.iot.device.Message(testInstance.messageStates[indexI].messageBody), new FileUploadCallback(), testInstance.messageStates[indexI]);
                    }
                });

                // assert
                FileUploadNotification fileUploadNotification = testInstance.fileUploadNotificationReceiver.receive(MAXIMUM_TIME_TO_WAIT_FOR_IOTHUB);
                Assert.assertNotNull(buildExceptionMessage("file upload notification was null", testInstance.clientArrayList.get(indexJ)), fileUploadNotification);
                verifyNotification(fileUploadNotification, testInstance.fileUploadState[i], testInstance.clientArrayList.get(indexJ));
                Assert.assertTrue(buildExceptionMessage("File upload callback was not triggered for file upload attempt " + i, testInstance.clientArrayList.get(indexJ)), testInstance.fileUploadState[i].isCallBackTriggered);
                Assert.assertEquals(buildExceptionMessage("File upload status was not successful on attempt " + i + ", status was: " + testInstance.fileUploadState[i].fileUploadStatus, testInstance.clientArrayList.get(indexJ)), testInstance.fileUploadState[i].fileUploadStatus, SUCCESS);
                Assert.assertEquals(buildExceptionMessage("Message status was not successful on attempt " + i + ", status was: " + testInstance.messageStates[i].messageStatus, testInstance.clientArrayList.get(indexJ)), testInstance.messageStates[i].messageStatus, SUCCESS);
            }
        }

        executor.shutdown();
        if (!executor.awaitTermination(MULTITHREADED_WAIT_TIMEOUT_MS, TimeUnit.MILLISECONDS))
        {
            executor.shutdownNow();
        }

        for (int i = 1; i < MAX_FILES_TO_UPLOAD; i++)
        {
            Assert.assertEquals(CorrelationDetailsLoggingAssert.buildExceptionMessage("File" + i + " has no notification", testInstance.clientArrayList), testInstance.fileUploadState[i].fileUploadNotificationReceived, SUCCESS);
        }

        testInstance.transportClient.closeNow();
        tearDownFileUploadState();
    }

    @Test
    @StandardTierHubOnlyTest
    public void invokeMethodSucceed() throws Exception
    {
        testInstance.transportClient.open();

        for (int i = 0; i < testInstance.clientArrayList.size(); i++)
        {
            ((DeviceClient)testInstance.clientArrayList.get(i)).subscribeToDeviceMethod(new SampleDeviceMethodCallback(), null, new DeviceMethodStatusCallBack(), null);

            CountDownLatch countDownLatch = new CountDownLatch(1);
            RunnableInvoke runnableInvoke = new RunnableInvoke(methodServiceClient, testInstance.devicesList[i].getDeviceId(), METHOD_NAME, METHOD_PAYLOAD, countDownLatch);
            new Thread(runnableInvoke).start();
            countDownLatch.await(3, TimeUnit.MINUTES);

            MethodResult result = runnableInvoke.getResult();
            Assert.assertNotNull(buildExceptionMessage(runnableInvoke.getException() == null ? "Runnable returns null without exception information" : runnableInvoke.getException().getMessage(), testInstance.clientArrayList.get(i)), result);
            Assert.assertEquals(buildExceptionMessage("result was not success, but was: " + result.getStatus(), testInstance.clientArrayList.get(i)), (long)METHOD_SUCCESS,(long)result.getStatus());
            Assert.assertEquals(buildExceptionMessage("Received unexpected payload", testInstance.clientArrayList.get(i)), runnableInvoke.getExpectedPayload(), METHOD_NAME + ":" + result.getPayload().toString());
        }

        testInstance.transportClient.closeNow();
    }

    @Test
    @StandardTierHubOnlyTest
    @ContinuousIntegrationTest
    public void invokeMethodInvokeParallelSucceed() throws Exception
    {
        testInstance.transportClient.open();

        for (int i = 0; i < testInstance.clientArrayList.size(); i++)
        {
            ((DeviceClient)testInstance.clientArrayList.get(i)).subscribeToDeviceMethod(new SampleDeviceMethodCallback(), null, new DeviceMethodStatusCallBack(), null);
        }

        List<RunnableInvoke> runs = new LinkedList<>();
        CountDownLatch countDownLatch = new CountDownLatch(MAX_DEVICE_MULTIPLEX);
        for (int i = 0; i < testInstance.clientArrayList.size(); i++)
        {
            RunnableInvoke runnableInvoke = new RunnableInvoke(methodServiceClient, testInstance.devicesList[i].getDeviceId(), METHOD_NAME, METHOD_PAYLOAD, countDownLatch);
            new Thread(runnableInvoke).start();
            runs.add(runnableInvoke);
        }
        countDownLatch.await(3, TimeUnit.MINUTES);

        Thread.sleep(MAXIMUM_TIME_TO_WAIT_FOR_IOTHUB_PER_CALL_MS * MAX_DEVICE_MULTIPLEX);

        for (RunnableInvoke runnableInvoke:runs)
        {
            MethodResult result = runnableInvoke.getResult();
            Assert.assertNotNull(CorrelationDetailsLoggingAssert.buildExceptionMessage(runnableInvoke.getException() == null ? "Runnable returns null without exception information" : runnableInvoke.getException().getMessage(), testInstance.clientArrayList), result);
            Assert.assertEquals(CorrelationDetailsLoggingAssert.buildExceptionMessage("result was not success, but was: " + result.getStatus(), testInstance.clientArrayList), (long)METHOD_SUCCESS,(long)result.getStatus());
            Assert.assertEquals(CorrelationDetailsLoggingAssert.buildExceptionMessage("Received unexpected payload", testInstance.clientArrayList), runnableInvoke.getExpectedPayload(), METHOD_NAME + ":" + result.getPayload().toString());
        }

        testInstance.transportClient.closeNow();
    }

    @Test
<<<<<<< HEAD
    @Ignore //Disabling amqp due to service side issues with preview api version
    @ConditionalIgnoreRule.ConditionalIgnore(condition = StandardTierOnlyRule.class)
=======
    @StandardTierHubOnlyTest
>>>>>>> 453b31c6
    public void testTwin() throws IOException, InterruptedException, IotHubException, URISyntaxException
    {
        testInstance.transportClient = setUpTwin();

        ExecutorService executor = Executors.newFixedThreadPool(MAX_PROPERTIES_TO_TEST);

        //Testing subscribing to desired properties.
        for (int i = 0; i < MAX_DEVICES; i++)
        {
            testInstance.devicesUnderTest[i].dCDeviceForTwin.getDesiredProp().clear();
            for (int j = 0; j < MAX_PROPERTIES_TO_TEST; j++)
            {
                PropertyState propertyState = new PropertyState();
                propertyState.callBackTriggered = false;
                propertyState.property = new Property(PROPERTY_KEY + j, PROPERTY_VALUE);
                testInstance.devicesUnderTest[i].dCDeviceForTwin.propertyStateList.add(propertyState);
                testInstance.devicesUnderTest[i].dCDeviceForTwin.setDesiredPropertyCallback(propertyState.property, testInstance.devicesUnderTest[i].dCDeviceForTwin, propertyState);
            }

            // act
            testInstance.devicesUnderTest[i].deviceClient.subscribeToDesiredProperties(testInstance.devicesUnderTest[i].dCDeviceForTwin.getDesiredProp());
            Thread.sleep(MAXIMUM_TIME_TO_WAIT_FOR_IOTHUB_TWIN_OPERATION);

            Set<Pair> desiredProperties = new HashSet<>();
            for (int j = 0; j < MAX_PROPERTIES_TO_TEST; j++)
            {
                desiredProperties.add(new Pair(PROPERTY_KEY + j, PROPERTY_VALUE_UPDATE + UUID.randomUUID()));
            }
            testInstance.devicesUnderTest[i].sCDeviceForTwin.setDesiredProperties(desiredProperties);
            sCDeviceTwin.updateTwin(testInstance.devicesUnderTest[i].sCDeviceForTwin);
            Thread.sleep(MAXIMUM_TIME_TO_WAIT_FOR_IOTHUB_TWIN_OPERATION);

            // assert
            Assert.assertEquals(buildExceptionMessage("Device twin status expected to be SUCCESS, but was: " + testInstance.devicesUnderTest[i].deviceTwinStatus, testInstance.devicesUnderTest[i].deviceClient), SUCCESS, testInstance.devicesUnderTest[i].deviceTwinStatus);
            for (PropertyState propertyState : testInstance.devicesUnderTest[i].dCDeviceForTwin.propertyStateList)
            {
                Assert.assertTrue(buildExceptionMessage("One or more property callbacks were not triggered", testInstance.devicesUnderTest[i].deviceClient), propertyState.callBackTriggered);
                Assert.assertTrue(buildExceptionMessage("Property new value did not start with " + PROPERTY_VALUE_UPDATE, testInstance.devicesUnderTest[i].deviceClient), ((String) propertyState.propertyNewValue).startsWith(PROPERTY_VALUE_UPDATE));
                Assert.assertEquals(buildExceptionMessage("Expected SUCCESS but device twin status was " + testInstance.devicesUnderTest[i].deviceTwinStatus, testInstance.devicesUnderTest[i].deviceClient), SUCCESS, testInstance.devicesUnderTest[i].deviceTwinStatus);
            }
        }

        //Testing updating reported properties
        for (int i = 0; i < MAX_DEVICES; i++)
        {
            // act
            // send max_prop RP all at once
            testInstance.devicesUnderTest[i].dCDeviceForTwin.createNewReportedProperties(MAX_PROPERTIES_TO_TEST);
            testInstance.devicesUnderTest[i].deviceClient.sendReportedProperties(testInstance.devicesUnderTest[i].dCDeviceForTwin.getReportedProp());
            Thread.sleep(MAXIMUM_TIME_TO_WAIT_FOR_IOTHUB_TWIN_OPERATION);

            // act
            // Update RP
            testInstance.devicesUnderTest[i].dCDeviceForTwin.updateAllExistingReportedProperties();
            testInstance.devicesUnderTest[i].deviceClient.sendReportedProperties(testInstance.devicesUnderTest[i].dCDeviceForTwin.getReportedProp());
            Thread.sleep(MAXIMUM_TIME_TO_WAIT_FOR_IOTHUB_TWIN_OPERATION);

            // assert
            Assert.assertEquals(buildExceptionMessage("Expected status SUCCESS but was " + testInstance.devicesUnderTest[i].deviceTwinStatus, testInstance.devicesUnderTest[i].deviceClient), SUCCESS, testInstance.devicesUnderTest[i].deviceTwinStatus);

            // verify if they are received by SC
            Thread.sleep(MAXIMUM_TIME_FOR_IOTHUB_PROPAGATION_BETWEEN_DEVICE_SERVICE_CLIENTS);
            int actualReportedPropFound = readReportedProperties(testInstance.devicesUnderTest[i], PROPERTY_KEY, PROPERTY_VALUE_UPDATE);
            Assert.assertEquals(buildExceptionMessage("Missing reported properties on the " + (i+1) + " device out of " + MAX_DEVICE_MULTIPLEX,testInstance.devicesUnderTest[i].deviceClient), MAX_PROPERTIES_TO_TEST.intValue(), actualReportedPropFound);
        }

        //Testing sending reported properties, send max_prop RP one at a time in parallel
        for (int i = 0; i < MAX_PROPERTIES_TO_TEST; i++)
        {
            final int finalI = i;
            executor.submit(new Runnable()
            {
                @Override
                public void run()
                {
                    // testSendReportedPropertiesMultiThreaded
                    try
                    {
                        testInstance.devicesUnderTest[finalI].dCDeviceForTwin.createNewReportedProperties(1);
                        testInstance.devicesUnderTest[finalI].deviceClient.sendReportedProperties(testInstance.devicesUnderTest[finalI].dCDeviceForTwin.getReportedProp());
                    }
                    catch (IOException e)
                    {
                        Assert.fail(buildExceptionMessage(e.getMessage(), testInstance.devicesUnderTest[finalI].deviceClient));
                    }
                    Assert.assertEquals(buildExceptionMessage("Expected SUCCESS but was " + testInstance.devicesUnderTest[finalI].deviceTwinStatus, testInstance.devicesUnderTest[finalI].deviceClient), SUCCESS, testInstance.devicesUnderTest[finalI].deviceTwinStatus);

                    // testUpdateReportedPropertiesMultiThreaded
                    try
                    {
                        testInstance.devicesUnderTest[finalI].dCDeviceForTwin.updateExistingReportedProperty(finalI);
                        testInstance.devicesUnderTest[finalI].deviceClient.sendReportedProperties(testInstance.devicesUnderTest[finalI].dCDeviceForTwin.getReportedProp());
                    }
                    catch (IOException e)
                    {
                        Assert.fail(buildExceptionMessage(e.getMessage(), testInstance.devicesUnderTest[finalI].deviceClient));
                    }
                    Assert.assertEquals(buildExceptionMessage("Expected SUCCESS but was " + testInstance.devicesUnderTest[finalI].deviceTwinStatus, testInstance.devicesUnderTest[finalI].deviceClient), SUCCESS, testInstance.devicesUnderTest[finalI].deviceTwinStatus);
                }
            });
        }
        Thread.sleep(MAXIMUM_TIME_TO_WAIT_FOR_IOTHUB_TWIN_OPERATION);
        executor.shutdown();
        if (!executor.awaitTermination(MULTITHREADED_WAIT_TIMEOUT_MS, TimeUnit.MILLISECONDS)) //4 minutes
        {
            executor.shutdownNow();
            fail(buildExceptionMessage("Test threads did not finish before timeout", testInstance.devicesUnderTest[0].deviceClient));
        }

        tearDownTwin(testInstance.transportClient);
    }
    
    private void verifyNotification(FileUploadNotification fileUploadNotification, FileUploadState fileUploadState, InternalClient client) throws IOException
    {
        Assert.assertTrue(buildExceptionMessage("Wrong file upload notification length", client), fileUploadNotification.getBlobSizeInBytes() == fileUploadState.fileLength);

        URL u = new URL(fileUploadNotification.getBlobUri());
        try (InputStream inputStream = u.openStream())
        {
            byte[] testBuf = new byte[(int)fileUploadState.fileLength];
            int testLen = inputStream.read(testBuf,  0, (int)fileUploadState.fileLength);
            byte[] actualBuf = new byte[(int)fileUploadState.fileLength];
            fileUploadState.fileInputStream.reset();
            int actualLen = (fileUploadState.fileLength == 0) ? (int) fileUploadState.fileLength : fileUploadState.fileInputStream.read(actualBuf, 0, (int) fileUploadState.fileLength);
            Assert.assertEquals(buildExceptionMessage("Incorrect file length", client), testLen, actualLen);
            Assert.assertTrue(buildExceptionMessage("Arrays are not equal", client), Arrays.equals(testBuf, actualBuf));
        }

        Assert.assertTrue(buildExceptionMessage("Incorrect blob name", client), fileUploadNotification.getBlobName().contains(fileUploadState.blobName));
        fileUploadState.fileUploadNotificationReceived = SUCCESS;
    }

    private static class MessageCallback implements com.microsoft.azure.sdk.iot.device.MessageCallback
    {
        Map messageProperties;

        public MessageCallback(Map messageProperties)
        {
            this.messageProperties = messageProperties;
        }

        public IotHubMessageResult execute(Message msg, Object context)
        {
            Boolean resultValue = true;
            Success messageReceived = (Success)context;
            if (!hasExpectedProperties(msg, messageProperties) || !hasExpectedSystemProperties(msg))
            {
                resultValue = false;
            }

            messageReceived.callbackWasFired();

            messageReceived.setResult(resultValue);
            return IotHubMessageResult.COMPLETE;
        }
    }

    private static boolean hasExpectedProperties(Message msg, Map<String, String> messageProperties)
    {
        for (String key : messageProperties.keySet())
        {
            if (msg.getProperty(key) == null || !msg.getProperty(key).equals(messageProperties.get(key)))
            {
                return false;
            }
        }

        return true;
    }

    private static boolean hasExpectedSystemProperties(Message msg)
    {
        if (msg.getCorrelationId() == null || !msg.getCorrelationId().equals(expectedCorrelationId))
        {
            return false;
        }

        if (msg.getMessageId() == null || !msg.getMessageId().equals(expectedMessageId))
        {
            return false;
        }

        //all system properties are as expected
        return true;
    }

    private void sendMessageToDevice(String deviceId, String protocolName) throws IotHubException, IOException
    {
        String messageString = "Java service e2e test message to be received over " + protocolName + " protocol";
        com.microsoft.azure.sdk.iot.service.Message serviceMessage = new com.microsoft.azure.sdk.iot.service.Message(messageString);
        serviceMessage.setCorrelationId(expectedCorrelationId);
        serviceMessage.setMessageId(expectedMessageId);
        serviceMessage.setProperties(testInstance.messageProperties);
        serviceClient.send(deviceId, serviceMessage);
    }

    private void waitForMessageToBeReceived(Success messageReceived, String protocolName, InternalClient client)
    {
        try
        {
            long startTime = System.currentTimeMillis();
            while (!messageReceived.wasCallbackFired())
            {
                Thread.sleep(100);

                if (System.currentTimeMillis() - startTime > RECEIVE_MESSAGE_TIMEOUT)
                {
                    fail("Timed out waiting for message to be received");
                }
            }

            if (!messageReceived.getResult())
            {
                Assert.fail(buildExceptionMessage("Receiving message over " + protocolName + " protocol failed. Received message was missing one or more properties", client));
            }
        }
        catch (InterruptedException e)
        {
            Assert.fail(buildExceptionMessage("Receiving message over " + protocolName + " protocol failed", client));
        }
    }

    enum STATUS
    {
        SUCCESS, FAILURE
    }

    private static class FileUploadState
    {
        String blobName;
        InputStream fileInputStream;
        long fileLength;
        boolean isCallBackTriggered;
        STATUS fileUploadStatus;
        STATUS fileUploadNotificationReceived;
    }

    private static class MessageState
    {
        String messageBody;
        STATUS messageStatus;
    }

    private static class FileUploadCallback implements IotHubEventCallback
    {
        @Override
        public void execute(IotHubStatusCode responseStatus, Object context)
        {
            if (context instanceof FileUploadState)
            {
                FileUploadState fileUploadState = (FileUploadState) context;
                fileUploadState.isCallBackTriggered = true;

                // On failure, Don't update fileUploadStatus any further
                if ((responseStatus == OK || responseStatus == OK_EMPTY) && fileUploadState.fileUploadStatus != FAILURE)
                {
                    fileUploadState.fileUploadStatus = SUCCESS;
                }
                else
                {
                    fileUploadState.fileUploadStatus = FAILURE;
                }
            }
            else if (context instanceof MessageState)
            {
                MessageState messageState = (MessageState) context;
                // On failure, Don't update message status any further
                if ((responseStatus == OK || responseStatus == OK_EMPTY) && messageState.messageStatus != FAILURE)
                {
                    messageState.messageStatus = SUCCESS;
                }
                else
                {
                    messageState.messageStatus = FAILURE;
                }
            }
        }
    }

    protected static class SampleDeviceMethodCallback implements com.microsoft.azure.sdk.iot.device.DeviceTwin.DeviceMethodCallback
    {
        @Override
        public DeviceMethodData call(String methodName, Object methodData, Object context)
        {
            int status;

            if (methodName.equals(METHOD_NAME))
            {
                status = METHOD_SUCCESS;
            }
            else
            {
                status = METHOD_NOT_DEFINED;
            }

            return new DeviceMethodData(status, METHOD_PAYLOAD);
        }
    }

    protected static class DeviceMethodStatusCallBack implements IotHubEventCallback
    {
        public void execute(IotHubStatusCode status, Object context)
        {
            System.out.println("Device Client: IoT Hub responded to device method operation with status " + status.name());
        }
    }

    protected static class RunnableInvoke implements Runnable
    {
        private String deviceId;
        private String methodName;
        private String methodPayload;
        private CountDownLatch latch;
        private MethodResult result = null;
        private DeviceMethod methodServiceClient;

        private Exception exception = null;

        RunnableInvoke(DeviceMethod methodServiceClient, String deviceId, String methodName, String methodPayload, CountDownLatch latch)
        {
            this.methodServiceClient = methodServiceClient;
            this.deviceId = deviceId;
            this.methodName = methodName;
            this.methodPayload = methodPayload;
            this.latch = latch;
        }

        @Override
        public void run()
        {
            // Arrange
            exception = null;

            // Act
            try
            {
                result = methodServiceClient.invoke(deviceId, methodName, RESPONSE_TIMEOUT_SECONDS, CONNECTION_TIMEOUT_SECONDS, methodPayload);
            }
            catch (Exception e)
            {
                exception = e;
            }

            latch.countDown();
        }

        String getExpectedPayload()
        {
            return methodName + ":" + methodPayload;
        }

        MethodResult getResult()
        {
            return result;
        }

        Exception getException()
        {
            return exception;
        }
    }

    protected static class MultiplexRunnable implements Runnable
    {
        private InternalClient client;
        private String messageString;
        private AtomicBoolean success;

        @Override
        public void run()
        {
            try
            {
                this.sendMessages();
            }
            catch (Exception e)
            {
                this.success.lazySet(false);
            }
        }

        private MultiplexRunnable(Device deviceAmqps, InternalClient client, AtomicBoolean success)
        {
            this.client = client;
            this.success = success;

            messageString = "Java client " + deviceAmqps.getDeviceId() + " test e2e message over AMQP protocol";
        }

        private void sendMessages() throws Exception
        {
            for (int i = 0; i < NUM_MESSAGES_PER_CONNECTION; ++i)
            {
                Message msgSend = new Message(messageString);
                msgSend.setProperty("messageCount", Integer.toString(i));
                for (int j = 0; j < NUM_KEYS_PER_MESSAGE; j++)
                {
                    msgSend.setProperty("key"+j, "value"+j);
                }

                Success messageSent = new Success();
                EventCallback callback = new EventCallback(IotHubStatusCode.OK_EMPTY);
                client.sendEventAsync(msgSend, callback, messageSent);

                long startTime = System.currentTimeMillis();
                while (!messageSent.wasCallbackFired())
                {
                    Thread.sleep(RETRY_MILLISECONDS);
                    if ((System.currentTimeMillis() - startTime) > SEND_TIMEOUT_MILLISECONDS)
                    {
                        fail(buildExceptionMessage("Timed out waiting for OK_EMPTY response for sent message", client));
                    }
                }

                if (messageSent.getCallbackStatusCode() != IotHubStatusCode.OK_EMPTY)
                {
                    fail(buildExceptionMessage("Unexpected iot hub status code! Expected OK_EMPTY but got " + messageSent.getCallbackStatusCode(), client));
                }
            }

            this.success.lazySet(true);
        }
    }

    class DeviceState
    {
        DeviceClient deviceClient;
        String connectionString;
        DeviceExtension dCDeviceForTwin;
        STATUS deviceTwinStatus;

        com.microsoft.azure.sdk.iot.service.Device sCDeviceForRegistryManager;
        DeviceTwinDevice sCDeviceForTwin;
    }

    class PropertyState
    {
        boolean callBackTriggered;
        Property property;
        Object propertyNewValue;
    }

    class DeviceExtension extends com.microsoft.azure.sdk.iot.device.DeviceTwin.Device
    {
        List<PropertyState> propertyStateList = new LinkedList<>();

        @Override
        public void PropertyCall(String propertyKey, Object propertyValue, Object context)
        {
            PropertyState propertyState = (PropertyState) context;
            if (propertyKey.equals(propertyState.property.getKey()))
            {
                propertyState.callBackTriggered = true;
                propertyState.propertyNewValue = propertyValue;
            }
        }

        synchronized void createNewReportedProperties(int maximumPropertiesToCreate)
        {
            for( int i = 0; i < maximumPropertiesToCreate; i++)
            {
                UUID randomUUID = UUID.randomUUID();
                this.setReportedProp(new Property(PROPERTY_KEY + randomUUID, PROPERTY_VALUE + randomUUID));
            }
        }

        synchronized void updateAllExistingReportedProperties()
        {
            Set<Property> reportedProp = this.getReportedProp();

            for (Property p : reportedProp)
            {
                UUID randomUUID = UUID.randomUUID();
                p.setValue(PROPERTY_VALUE_UPDATE + randomUUID);
            }
        }

        synchronized void updateExistingReportedProperty(int index)
        {
            Set<Property> reportedProp = this.getReportedProp();
            int i = 0;
            for (Property p : reportedProp)
            {
                if (i == index)
                {
                    UUID randomUUID = UUID.randomUUID();
                    p.setValue(PROPERTY_VALUE_UPDATE + randomUUID);
                    break;
                }
                i++;
            }
        }
    }

    private TransportClient setUpTwin()
    {
        TransportClient transportClient = null;
        try
        {
            sCDeviceTwin = DeviceTwin.createFromConnectionString(iotHubConnectionString);

            for (int i = 0; i < MAX_DEVICES; i++)
            {
                DeviceState deviceState = new DeviceState();
                deviceState.sCDeviceForRegistryManager = testInstance.devicesList[i];
                deviceState.connectionString = registryManager.getDeviceConnectionString(deviceState.sCDeviceForRegistryManager);
                testInstance.devicesUnderTest[i] = deviceState;

                Thread.sleep(MAXIMUM_TIME_TO_WAIT_FOR_IOTHUB_TWIN_OPERATION);
            }

            transportClient = new TransportClient(IotHubClientProtocol.AMQPS);

            testInstance.clientArrayList = new ArrayList<>();
            for (int i = 0; i < MAX_DEVICES; i++)
            {
                DeviceState deviceState = testInstance.devicesUnderTest[i];
                deviceState.deviceClient = new DeviceClient(deviceState.connectionString, transportClient);
                testInstance.devicesUnderTest[i].dCDeviceForTwin = new DeviceExtension();
                testInstance.clientArrayList.add(deviceState.deviceClient);
            }

            transportClient.open();

            for (int i = 0; i < MAX_DEVICES; i++)
            {
                testInstance.devicesUnderTest[i].deviceClient.startDeviceTwin(new DeviceTwinStatusCallBack(), testInstance.devicesUnderTest[i], testInstance.devicesUnderTest[i].dCDeviceForTwin, testInstance.devicesUnderTest[i]);
                testInstance.devicesUnderTest[i].deviceTwinStatus = SUCCESS;
                testInstance.devicesUnderTest[i].sCDeviceForTwin = new DeviceTwinDevice(testInstance.devicesUnderTest[i].sCDeviceForRegistryManager.getDeviceId());
                sCDeviceTwin.getTwin(testInstance.devicesUnderTest[i].sCDeviceForTwin);
                Thread.sleep(MAXIMUM_TIME_TO_WAIT_FOR_IOTHUB_TWIN_OPERATION);
            }
        }
        catch (Exception e)
        {
            fail("Encountered exception during setUpTwin: " + Tools.getStackTraceFromThrowable(e));
        }

        return transportClient;
    }

    private void tearDownTwin(TransportClient transportClient)
    {
        try
        {
            transportClient.closeNow();
        }
        catch (Exception e)
        {
            e.printStackTrace();
            fail("Encountered exception during tearDownTwin: " + Tools.getStackTraceFromThrowable(e));
        }

        sCDeviceTwin = null;
    }

    private void setUpFileUploadState() throws Exception
    {
        // Start receiver for a test
        testInstance.fileUploadNotificationReceiver.open();
        testInstance.fileUploadNotificationReceiver.receive(MAX_MILLISECS_TIMEOUT_FLUSH_NOTIFICATION);
        testInstance.fileUploadNotificationReceiver.close();
        testInstance.fileUploadNotificationReceiver.open();

        testInstance.fileUploadState = new FileUploadState[MAX_FILES_TO_UPLOAD];
        testInstance.messageStates = new MessageState[MAX_FILES_TO_UPLOAD];
        for (int i = 0; i < MAX_FILES_TO_UPLOAD; i++)
        {
            byte[] buf = new byte[i];
            new Random().nextBytes(buf);
            testInstance.fileUploadState[i] = new FileUploadState();
            testInstance.fileUploadState[i].blobName = REMOTE_FILE_NAME + i + REMOTE_FILE_NAME_EXT;
            testInstance.fileUploadState[i].fileInputStream = new ByteArrayInputStream(buf);
            testInstance.fileUploadState[i].fileLength = buf.length;
            testInstance.fileUploadState[i].fileUploadStatus = SUCCESS;
            testInstance.fileUploadState[i].fileUploadNotificationReceived = FAILURE;
            testInstance.fileUploadState[i].isCallBackTriggered = false;

            testInstance.messageStates[i] = new MessageState();
            testInstance.messageStates[i].messageBody = new String(buf);
            testInstance.messageStates[i].messageStatus = SUCCESS;
        }
    }

    private void tearDownFileUploadState()
    {
        testInstance.fileUploadState = null;
        testInstance.messageStates = null;
    }

    private int readReportedProperties(DeviceState deviceState, String startsWithKey, String startsWithValue) throws IOException , IotHubException, InterruptedException
    {
        int totalCount = 0;
        Thread.sleep(MAXIMUM_TIME_TO_WAIT_FOR_IOTHUB_TWIN_OPERATION);
        sCDeviceTwin.getTwin(deviceState.sCDeviceForTwin);
        Set<Pair> repProperties = deviceState.sCDeviceForTwin.getReportedProperties();

        for (Pair p : repProperties)
        {
            String val = (String) p.getValue();
            if (p.getKey().startsWith(startsWithKey) && val.startsWith(startsWithValue))
            {
                totalCount++;
            }
        }
        return totalCount;
    }

    protected class DeviceTwinStatusCallBack implements IotHubEventCallback
    {
        public void execute(IotHubStatusCode status, Object context)
        {
            DeviceState state = (DeviceState) context;

            //On failure, Don't update status any further
            if ((status == OK || status == OK_EMPTY ) && state.deviceTwinStatus != FAILURE)
            {
                state.deviceTwinStatus = SUCCESS;
            }
            else
            {
                state.deviceTwinStatus = FAILURE;
            }
        }
    }
    
}<|MERGE_RESOLUTION|>--- conflicted
+++ resolved
@@ -405,12 +405,8 @@
     }
 
     @Test
-<<<<<<< HEAD
     @Ignore //Disabling amqp due to service side issues with preview api version
     @ConditionalIgnoreRule.ConditionalIgnore(condition = StandardTierOnlyRule.class)
-=======
-    @StandardTierHubOnlyTest
->>>>>>> 453b31c6
     public void testTwin() throws IOException, InterruptedException, IotHubException, URISyntaxException
     {
         testInstance.transportClient = setUpTwin();
