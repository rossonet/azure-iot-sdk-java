--- conflicted
+++ resolved
@@ -16,11 +16,7 @@
 
     $Env:runIotHubTests = "true"
     $Env:runProvisioningTests = "true"
-<<<<<<< HEAD
-    $Env:runDigitalTwinTests = "true"
-=======
 	$Env:runDigitalTwinTests = "true"
->>>>>>> e6325246
 
     exit 0
 }
@@ -64,13 +60,8 @@
 		if ($line.toLower().Contains("iot-device-client/src/main") -or $line.toLower().Contains("iot-device-client/pom.xml"))
 		{
 		    $Env:runIotHubTests = "true"
-<<<<<<< HEAD
-            $Env:runProvisioningTests = "true"
-            $Env:runDigitalTwinTests = "true"
-=======
 		    $Env:runProvisioningTests = "true"
 			$Env:runDigitalTwinTests = "true"
->>>>>>> e6325246
 		}
 
         # If code changes were made to service client
@@ -105,30 +96,10 @@
 			$Env:runDigitalTwinTests = "true"
         }
 
-<<<<<<< HEAD
-        # If code changes were made to digital twin device client
-        if ($line.toLower().Contains("digitaltwin/device/src/main"))
-        {
-            $Env:runDigitalTwinTests = "true"
-        }
-
-        # If code changes were made to digital twin service client
-        if ($line.toLower().Contains("digitaltwin/service/src/main"))
-        {
-            $Env:runDigitalTwinTests = "true"
-        }
-
-        # If code changes were made to digital twin E2E tests
-        if ($line.toLower().Contains("digitaltwin/device/e2e-tests"))
-        {
-            $Env:runDigitalTwinTests = "true"
-        }
-=======
 		if ($line.toLower().Contains("digitaltwin"))
 		{
 			$Env:runDigitalTwinTests = "true"
 		}
->>>>>>> e6325246
 	}
 }
 
@@ -152,17 +123,9 @@
 
 if ($Env:runDigitalTwinTests -eq "true")
 {
-<<<<<<< HEAD
-    Write-Host "Will run digital twin tests"
-}
-else
-{
-    Write-Host "Will not run digital twin tests"
-=======
 	Write-Host "Will run digital twin tests"
 }
 else
 {
 	Write-Host "Will not run digital twin tests"
->>>>>>> e6325246
 }
