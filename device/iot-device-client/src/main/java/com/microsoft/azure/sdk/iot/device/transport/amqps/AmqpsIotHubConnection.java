/*
 * Copyright (c) Microsoft. All rights reserved.
 * Licensed under the MIT license. See LICENSE file in the project root for full license information.
 */
package com.microsoft.azure.sdk.iot.device.transport.amqps;

import com.microsoft.azure.proton.transport.proxy.ProxyAuthenticationType;
import com.microsoft.azure.proton.transport.proxy.ProxyConfiguration;
import com.microsoft.azure.proton.transport.proxy.ProxyHandler;
import com.microsoft.azure.proton.transport.proxy.impl.ProxyHandlerImpl;
import com.microsoft.azure.proton.transport.proxy.impl.ProxyImpl;
import com.microsoft.azure.proton.transport.ws.impl.WebSocketImpl;
import com.microsoft.azure.sdk.iot.deps.auth.IotHubSSLContext;
import com.microsoft.azure.sdk.iot.device.*;
import com.microsoft.azure.sdk.iot.device.exceptions.MultiplexingDeviceUnauthorizedException;
import com.microsoft.azure.sdk.iot.device.exceptions.ProtocolException;
import com.microsoft.azure.sdk.iot.device.exceptions.TransportException;
import com.microsoft.azure.sdk.iot.device.transport.*;
import lombok.extern.slf4j.Slf4j;
import org.apache.qpid.proton.Proton;
import org.apache.qpid.proton.amqp.messaging.Accepted;
import org.apache.qpid.proton.amqp.messaging.Rejected;
import org.apache.qpid.proton.amqp.messaging.Released;
import org.apache.qpid.proton.amqp.transport.DeliveryState;
import org.apache.qpid.proton.amqp.transport.ErrorCondition;
import org.apache.qpid.proton.engine.*;
import org.apache.qpid.proton.engine.impl.TransportInternal;
import org.apache.qpid.proton.reactor.Handshaker;
import org.apache.qpid.proton.reactor.Reactor;
import org.apache.qpid.proton.reactor.ReactorOptions;

import javax.net.ssl.SSLContext;
import java.io.IOException;
import java.security.KeyManagementException;
import java.security.KeyStoreException;
import java.security.NoSuchAlgorithmException;
import java.security.cert.CertificateException;
import java.util.*;
import java.util.concurrent.*;

/**
 * An AMQPS IotHub connection between a device and an IoTHub or Edgehub. This class is responsible for reacting to connection level and
 * reactor level events. It is also responsible for creating sessions and handlers for those sessions. An instance of this
 * object may be reused after it has been closed.
 */
@Slf4j
public final class AmqpsIotHubConnection extends BaseHandler implements IotHubTransportConnection, AmqpsSessionStateCallback
{
    // Timeouts
    private static final int MAX_WAIT_TO_CLOSE_CONNECTION = 20 * 1000; // 20 second timeout

    // Web socket constants
    private static final String WEB_SOCKET_PATH = "/$iothub/websocket";
    private static final String WEB_SOCKET_SUB_PROTOCOL = "AMQPWSB10";
    private static final String WEB_SOCKET_QUERY = "iothub-no-client-cert=true";
    private static final int MAX_MESSAGE_PAYLOAD_SIZE = 256 * 1024; //max IoT Hub message size is 256 kb, so amqp websocket layer should buffer at most that much space
    private static final int WEB_SOCKET_PORT = 443;

    private static final int AMQP_PORT = 5671;
    private static final int REACTOR_COUNT = 1;
    private static final int CBS_SESSION_COUNT = 1; //even for multiplex scenarios

    // Message send constants
    private static final int SEND_MESSAGES_PERIOD_MILLIS = 50; //every 50 milliseconds, the method onTimerTask will fire to send, at most, MAX_MESSAGES_TO_SEND_PER_CALLBACK queued messages
    private static final int MAX_MESSAGES_TO_SEND_PER_CALLBACK = 1000; //Max number of queued messages to send per periodic sending task

    // States of outgoing messages, incoming messages, and outgoing subscriptions
    private final Queue<Message> messagesToSend = new ConcurrentLinkedQueue<>();
    private String connectionId;
    private IotHubConnectionStatus state;
    private final String hostName;
    private SSLContext sslContext;
    private final boolean isWebsocketConnection;
    private final DeviceClientConfig.AuthType authenticationType;
    private final Set<DeviceClientConfig> deviceClientConfigs;
    private IotHubListener listener;
    private TransportException savedException;
    private boolean reconnectionScheduled = false;
<<<<<<< HEAD
    private final Map<String, Boolean> reconnectionsScheduled = new ConcurrentHashMap<>();
=======
>>>>>>> a9226a52
    private final Object executorServiceLock = new Object();
    private ExecutorService executorService;
    private final ProxySettings proxySettings;

    // State latches are used for asynchronous open and close operations
    private CountDownLatch authenticationSessionOpenedLatch; // tracks if the authentication session has opened yet or not
    private Map<String, CountDownLatch> deviceSessionsOpenedLatches; // tracks if all expected device sessions have opened yet or not. Keys are deviceId's
    private CountDownLatch closeReactorLatch; // tracks if the reactor has been closed yet or not

    // Proton-j primitives and wrappers for the device and authentication sessions
    private Connection connection;
    private Reactor reactor;
    private Queue<AmqpsSessionHandler> sessionHandlers = new ConcurrentLinkedQueue<>();
    private Queue<AmqpsSasTokenRenewalHandler> sasTokenRenewalHandlers = new ConcurrentLinkedQueue<>();
    private AmqpsCbsSessionHandler amqpsCbsSessionHandler;

    // Multiplexed device registrations and un-registrations come from a non-reactor thread, so they get queued into these
    // queues and are executed when onTimerTask checks them.
    private final Set<DeviceClientConfig> multiplexingClientsToRegister;
    private final Set<DeviceClientConfig> multiplexingClientsToUnregister;

    public AmqpsIotHubConnection(DeviceClientConfig config)
    {
        // This allows us to create thread safe sets despite there being no such type default in Java 7 or 8
        this.deviceClientConfigs = Collections.newSetFromMap(new ConcurrentHashMap<DeviceClientConfig, Boolean>());
        this.multiplexingClientsToRegister = Collections.newSetFromMap(new ConcurrentHashMap<DeviceClientConfig, Boolean>());
        this.multiplexingClientsToUnregister = Collections.newSetFromMap(new ConcurrentHashMap<DeviceClientConfig, Boolean>());

        this.deviceClientConfigs.add(config);

        this.isWebsocketConnection = config.isUseWebsocket();
        this.authenticationType = config.getAuthenticationType();
        this.proxySettings = config.getProxySettings();

        String gatewayHostname = config.getGatewayHostname();
        if (gatewayHostname != null && !gatewayHostname.isEmpty())
        {
            log.debug("Gateway hostname was present in config, connecting to gateway rather than directly to hub");
            this.hostName = gatewayHostname;
        }
        else
        {
            log.trace("No gateway hostname was present in config, connecting directly to hub");
            this.hostName = config.getIotHubHostname();
        }

        add(new Handshaker());

        this.state = IotHubConnectionStatus.DISCONNECTED;
        log.trace("AmqpsIotHubConnection object is created successfully and will use port {}", this.isWebsocketConnection ? WEB_SOCKET_PORT : AMQP_PORT);
    }

    public AmqpsIotHubConnection(String hostName, boolean isWebsocketConnection, SSLContext sslContext, ProxySettings proxySettings)
    {
        // This allows us to create thread safe sets despite there being no such type default in Java 7 or 8
        this.deviceClientConfigs = Collections.newSetFromMap(new ConcurrentHashMap<DeviceClientConfig, Boolean>());
        this.multiplexingClientsToRegister = Collections.newSetFromMap(new ConcurrentHashMap<DeviceClientConfig, Boolean>());
        this.multiplexingClientsToUnregister = Collections.newSetFromMap(new ConcurrentHashMap<DeviceClientConfig, Boolean>());

        this.isWebsocketConnection = isWebsocketConnection;

        // This constructor is only called when multiplexing, and multiplexing only supports SAS auth
        this.authenticationType = DeviceClientConfig.AuthType.SAS_TOKEN;

        this.hostName = hostName;
        this.proxySettings = proxySettings;
        this.sslContext = sslContext;

        add(new Handshaker());

        this.state = IotHubConnectionStatus.DISCONNECTED;
        log.trace("AmqpsIotHubConnection object is created successfully and will use port {}", this.isWebsocketConnection ? WEB_SOCKET_PORT : AMQP_PORT);
    }

    public void registerMultiplexedDevice(DeviceClientConfig config)
    {
        if (this.state == IotHubConnectionStatus.CONNECTED)
        {
            // session opening logic should be done from a proton reactor thread, not this thread. This queue gets polled
            // onTimerTask so that this client gets registered on that thread instead.
            log.trace("Queuing the registration of device {} to an active multiplexed connection", config.getDeviceId());
            deviceSessionsOpenedLatches.put(config.getDeviceId(), new CountDownLatch(1));
            this.multiplexingClientsToRegister.add(config);
        }

        deviceClientConfigs.add(config);
    }

    public void unregisterMultiplexedDevice(DeviceClientConfig config)
    {
        if (this.state == IotHubConnectionStatus.CONNECTED)
        {
            // session closing logic should be done from a proton reactor thread, not this thread. This queue gets polled
            // onTimerTask so that this client gets unregistered on that thread instead.
            log.trace("Queuing the unregistration of device {} from an active multiplexed connection", config.getDeviceId());
            this.multiplexingClientsToUnregister.add(config);
        }

        deviceClientConfigs.remove(config);
    }

    public void open() throws TransportException
    {
        log.debug("Opening amqp layer...");
        reconnectionScheduled = false;
        connectionId = UUID.randomUUID().toString();

        this.savedException = null;

        if (this.state == IotHubConnectionStatus.DISCONNECTED)
        {
            for (DeviceClientConfig clientConfig : deviceClientConfigs)
            {
                this.createSessionHandler(clientConfig);
            }

            initializeStateLatches();

            try
            {
                this.openAsync();

                log.trace("Waiting for authentication links to open...");
                Iterator<DeviceClientConfig> configsIterator = this.deviceClientConfigs.iterator();
                DeviceClientConfig defaultConfig = configsIterator.hasNext() ? configsIterator.next() : null;
                int timeoutSeconds = DeviceClientConfig.DEFAULT_AMQP_OPEN_AUTHENTICATION_SESSION_TIMEOUT_IN_SECONDS;
                if (defaultConfig != null)
                {
                    timeoutSeconds = defaultConfig.getAmqpOpenAuthenticationSessionTimeout();
                }
                boolean authenticationSessionOpenTimedOut = !this.authenticationSessionOpenedLatch.await(timeoutSeconds, TimeUnit.SECONDS);

                if (this.savedException != null)
                {
                    throw this.savedException;
                }

                if (authenticationSessionOpenTimedOut)
                {
                    closeConnectionWithException("Timed out waiting for authentication session to open", true);
                }

                log.trace("Waiting for device sessions to open...");
                boolean deviceSessionsOpenTimedOut = false;
                for (DeviceClientConfig config : this.deviceClientConfigs)
                {
                    //Each device has its own worker session timeout according to its config settings
                    deviceSessionsOpenTimedOut = !this.deviceSessionsOpenedLatches.get(config.getDeviceId()).await(config.getAmqpOpenDeviceSessionsTimeout(), TimeUnit.SECONDS);

                    if (deviceSessionsOpenTimedOut)
                    {
                        // If any device session times out while opening, don't wait for the others
                        break;
                    }
                }

                if (this.savedException != null)
                {
                    throw this.savedException;
                }

                if (deviceSessionsOpenTimedOut)
                {
                    closeConnectionWithException("Timed out waiting for worker links to open", true);
                }
            }
            catch (InterruptedException e)
            {
                this.close();
                TransportException interruptedTransportException = new TransportException("Interrupted while waiting for links to open for AMQP connection", e);
                interruptedTransportException.setRetryable(true);
                throw interruptedTransportException;
            }
        }

        this.state = IotHubConnectionStatus.CONNECTED;
        this.listener.onConnectionEstablished(this.connectionId);

        log.debug("Amqp connection opened successfully");
    }

    public void close() throws TransportException
    {
        log.debug("Shutting down amqp layer...");
        closeAsync();

        try
        {
            log.trace("Waiting for reactor to close...");
            closeReactorLatch.await(MAX_WAIT_TO_CLOSE_CONNECTION, TimeUnit.MILLISECONDS);
        }
        catch (InterruptedException e)
        {
            this.executorServicesCleanup();
            throw new TransportException("Interrupted while closing proton reactor", e);
        }

        this.executorServicesCleanup();

        log.trace("Amqp connection closed successfully");
        this.state = IotHubConnectionStatus.DISCONNECTED;
    }

    @Override
    public void onReactorInit(Event event)
    {
        this.reactor = event.getReactor();

        String hostName = this.hostName;
        int port = AMQP_PORT;

        if (this.isWebsocketConnection)
        {
            if (proxySettings != null)
            {
                hostName = proxySettings.getHostname();
                port = proxySettings.getPort();
            }
            else
            {
                port = WEB_SOCKET_PORT;
            }
        }

        this.reactor.connectionToHost(hostName, port, this);
        this.reactor.schedule(SEND_MESSAGES_PERIOD_MILLIS, this);
    }

    @Override
    public void onReactorFinal(Event event)
    {
        log.trace("Amqps reactor finalized");
        releaseLatch(authenticationSessionOpenedLatch);
        releaseDeviceSessionLatches();
        releaseLatch(closeReactorLatch);

        if (this.savedException != null)
        {
            this.scheduleReconnection(this.savedException);
        }
    }

    @Override
    public void onConnectionInit(Event event)
    {
        this.connection = event.getConnection();
        this.connection.setHostname(hostName);
        this.connection.open();
    }

    @Override
    public void onConnectionBound(Event event)
    {
        Transport transport = event.getTransport();

        if (this.isWebsocketConnection)
        {
            addWebSocketLayer(transport);
        }

        try
        {
            Iterator<DeviceClientConfig> configsIterator = this.deviceClientConfigs.iterator();
            DeviceClientConfig defaultConfig = configsIterator.hasNext() ? configsIterator.next() : null;
            SSLContext sslContext;
            if (defaultConfig != null)
            {
                sslContext = defaultConfig.getAuthenticationProvider().getSSLContext();
            }
            else if (this.sslContext != null)
            {
                // This should only be hit when a user creates a multiplexing client and specifies an SSLContext
                // that they want to use
                sslContext = this.sslContext;
            }
            else
            {
                // This should only be hit when a user creates a multiplexing client and doesn't specify an SSLContext
                // that they want to use
                sslContext = new IotHubSSLContext().getSSLContext();
            }

            if (this.authenticationType == DeviceClientConfig.AuthType.SAS_TOKEN)
            {
                Sasl sasl = transport.sasl();
                sasl.setMechanisms("ANONYMOUS");
            }

            SslDomain domain = Proton.sslDomain();
            domain.setSslContext(sslContext);
            domain.setPeerAuthentication(SslDomain.VerifyMode.VERIFY_PEER);
            domain.init(SslDomain.Mode.CLIENT);
            transport.ssl(domain);
        }
        catch (IOException | CertificateException | NoSuchAlgorithmException | KeyStoreException | KeyManagementException e)
        {
            this.savedException = new TransportException(e);
            log.error("Encountered an exception while setting ssl domain for the amqp connection", this.savedException);
        }

        // Adding proxy layer needs to be done after sending SSL message
        if (proxySettings != null)
        {
            addProxyLayer(transport, event.getConnection().getHostname() + ":" + WEB_SOCKET_PORT);
        }
    }

    @Override
    public void onConnectionLocalOpen(Event event)
    {
        log.trace("Amqp connection opened locally");

        //Create one session per multiplexed device, or just one session if not multiplexing
        if (this.authenticationType == DeviceClientConfig.AuthType.SAS_TOKEN)
        {
            // The CBS ("Claims-Based-Security") session is dedicated to sending SAS tokens to the service to authenticate
            // all of the device sessions in this AMQP connection.
            Session cbsSession = connection.session();

            amqpsCbsSessionHandler = new AmqpsCbsSessionHandler(cbsSession, this);

            // sas token handler list has no information that needs to be carried over after a reconnect, so close and
            // clear the list and add a new handler to the list for each device session.
            for (AmqpsSasTokenRenewalHandler sasTokenRenewalHandler : this.sasTokenRenewalHandlers)
            {
                sasTokenRenewalHandler.close();
            }
            sasTokenRenewalHandlers.clear();

            // Open a device session per device, and create a sas token renewal handler for each device session
            for (AmqpsSessionHandler amqpsSessionHandler : this.sessionHandlers)
            {
                amqpsSessionHandler.setSession(connection.session());
                sasTokenRenewalHandlers.add(new AmqpsSasTokenRenewalHandler(amqpsCbsSessionHandler, amqpsSessionHandler));
            }
        }
        else
        {
            // should only be one session since x509 doesn't support multiplexing, so just get the first in the list
            AmqpsSessionHandler amqpsSessionHandler = this.sessionHandlers.peek();
            amqpsSessionHandler.setSession(connection.session());
        }
    }

    @Override
    public void onConnectionRemoteOpen(Event event)
    {
        log.trace("Amqp connection opened remotely");
    }

    @Override
    public void onConnectionLocalClose(Event event)
    {
        log.debug("Amqp connection closed locally, shutting down all active sessions...");
        for (AmqpsSessionHandler amqpSessionHandler : sessionHandlers)
        {
            amqpSessionHandler.closeSession();
        }

        // cbs session handler is only null if using x509 auth
        if (amqpsCbsSessionHandler != null)
        {
            log.debug("Shutting down cbs session...");
            amqpsCbsSessionHandler.close();
        }

        log.trace("Closing reactor since connection has closed");
        event.getReactor().stop();
    }

    @Override
    public void onConnectionRemoteClose(Event event)
    {
        Connection connection = event.getConnection();
        if (connection.getLocalState() == EndpointState.ACTIVE)
        {
            ErrorCondition errorCondition = connection.getRemoteCondition();
            this.savedException = AmqpsExceptionTranslator.convertFromAmqpException(errorCondition);
            log.error("Amqp connection was closed remotely", this.savedException);
            this.connection.close();
        }
        else
        {
            log.trace("Closing reactor since connection has closed");
            event.getReactor().stop();
        }
    }

    @Override
    public void onTransportError(Event event)
    {
        super.onTransportError(event);
        this.state = IotHubConnectionStatus.DISCONNECTED;

        //Error may be on remote, and it may be local
        ErrorCondition errorCondition = event.getTransport().getRemoteCondition();

        //Sometimes the remote errorCondition object is not null, but all of its fields are null. In this case, check the local error condition
        //for the error details.
        if (errorCondition == null || (errorCondition.getCondition() == null && errorCondition.getDescription() == null && errorCondition.getInfo() == null))
        {
            errorCondition = event.getTransport().getCondition();
        }

        this.savedException = AmqpsExceptionTranslator.convertFromAmqpException(errorCondition);

        log.error("Amqp transport error occurred, closing the amqps connection", this.savedException);
        event.getConnection().close();
    }

    @Override
    public void onTimerTask(Event event)
    {
        sendQueuedMessages();

        checkForNewlyUnregisteredMultiplexedClientsToStop();
        checkForNewlyRegisteredMultiplexedClientsToStart();

        event.getReactor().schedule(SEND_MESSAGES_PERIOD_MILLIS, this);
    }

    @Override
    public void setListener(IotHubListener listener)
    {
        this.listener = listener;
    }

    @Override
    public IotHubStatusCode sendMessage(com.microsoft.azure.sdk.iot.device.Message message)
    {
        // Note that you cannot just send this message from this thread. Proton-j's reactor is not thread safe. As such,
        // all message sending must be done from the proton-j thread that is exposed to this SDK through callbacks
        // such as onLinkFlow(), or onTimerTask()
        log.trace("Adding message to amqp message queue to be sent later ({})", message);
        messagesToSend.add(message);
        return IotHubStatusCode.OK;
    }

    @Override
    public boolean sendMessageResult(IotHubTransportMessage message, IotHubMessageResult result)
    {
        DeliveryState ackType;

        // Complete/Abandon/Reject is an IoTHub concept. For AMQP, they map to Accepted/Released/Rejected.
        if (result == IotHubMessageResult.ABANDON)
        {
            ackType = Released.getInstance();
        }
        else if (result == IotHubMessageResult.REJECT)
        {
            ackType = new Rejected();
        }
        else if (result == IotHubMessageResult.COMPLETE)
        {
            ackType = Accepted.getInstance();
        }
        else
        {
            log.warn("Invalid IoT Hub message result {}", result.name());
            return false;
        }

        //Check each session handler to see who is responsible for sending this acknowledgement
        for (AmqpsSessionHandler sessionHandler : sessionHandlers)
        {
            if (sessionHandler.acknowledgeReceivedMessage(message, ackType))
            {
                return true;
            }
        }

        log.warn("No sessions could acknowledge the message ({})", message);
        return false;
    }

    @Override
    public String getConnectionId()
    {
        return this.connectionId;
    }

    @Override
    public void onDeviceSessionOpened(String deviceId)
    {
        if (this.deviceSessionsOpenedLatches.containsKey(deviceId))
        {
            log.trace("Device session for device {} opened, counting down the device sessions opening latch");
            this.deviceSessionsOpenedLatches.get(deviceId).countDown();
            this.listener.onMultiplexedDeviceSessionEstablished(this.connectionId, deviceId);
        }
        else
        {
            log.warn("Unrecognized deviceId {} reported its device session as opened, ignoring it.", deviceId);
        }
    }

    @Override
    public void onAuthenticationSessionOpened()
    {
        log.trace("Authentication session opened, counting down the authentication session opening latch");
        this.authenticationSessionOpenedLatch.countDown();

        if (this.authenticationType == DeviceClientConfig.AuthType.SAS_TOKEN)
        {
            if (this.isWebsocketConnection)
            {
                // AMQPS_WS has an issue where the remote host kills the connection if 31+ multiplexed devices are all
                // authenticated at once. To work around this, the authentications will be done at most 30 at a time.
                // Once a given device's authentication finishes, it will trigger the next authentication
                List<AmqpsSasTokenRenewalHandler> handlers = new ArrayList(sasTokenRenewalHandlers);
                int maxInFlightAuthenticationMessages = 30;
                for (int i = 0; i < handlers.size() - maxInFlightAuthenticationMessages; i++)
                {
                    if (i + maxInFlightAuthenticationMessages < handlers.size())
                    {
                        handlers.get(i).setNextToAuthenticate(handlers.get(i + maxInFlightAuthenticationMessages));
                    }
                }

                int min = Math.min(maxInFlightAuthenticationMessages, handlers.size());
                for (int i = 0; i < min; i++)
                {
                    try
                    {
                        // Sending the first authentication message will eventually trigger sending the second, which will trigger the third, and so on.
                        handlers.get(i).sendAuthenticationMessage(this.connection.getReactor());
                    }
                    catch (TransportException e)
                    {
                        log.error("Failed to send CBS authentication message", e);
                        this.savedException = e;
                    }
                }
            }
            else
            {
                for (AmqpsSasTokenRenewalHandler amqpsSasTokenRenewalHandler : sasTokenRenewalHandlers)
                {
                    try
                    {
                        amqpsSasTokenRenewalHandler.sendAuthenticationMessage(this.connection.getReactor());
                    }
                    catch (TransportException e)
                    {
                        log.error("Failed to send CBS authentication message", e);
                        this.savedException = e;
                    }
                }
            }
        }
    }

    @Override
    public void onMessageAcknowledged(Message message, DeliveryState deliveryState, String deviceId)
    {
        if (deliveryState == Accepted.getInstance())
        {
            this.listener.onMessageSent(message, deviceId, null);
        }
        else if (deliveryState instanceof Rejected)
        {
            // The message was not accepted by the server, and the reason why is found within the nested error
            TransportException ex = AmqpsExceptionTranslator.convertFromAmqpException(((Rejected) deliveryState).getError());
            this.listener.onMessageSent(message, deviceId, ex);
        }
        else if (deliveryState == Released.getInstance())
        {
            // As per AMQP spec, this state means the message should be re-delivered to the server at a later time
            ProtocolException protocolException = new ProtocolException("Message was released by the amqp server");
            protocolException.setRetryable(true);
            this.listener.onMessageSent(message, deviceId, protocolException);
        }
        else
        {
            log.warn("Unexpected delivery state for sent message ({})", message);
        }
    }

    @Override
    public void onMessageReceived(IotHubTransportMessage message)
    {
        this.listener.onMessageReceived(message, null);
    }

    @Override
    public void onAuthenticationFailed(String deviceId, TransportException transportException)
    {
        if (this.deviceClientConfigs.size() > 1)
        {
            if (this.savedException == null)
            {
                this.savedException = new MultiplexingDeviceUnauthorizedException("One or more multiplexed devices failed to authenticate");
            }

            if (this.savedException instanceof MultiplexingDeviceUnauthorizedException)
            {
                ((MultiplexingDeviceUnauthorizedException)this.savedException).addRegistrationException(deviceId, transportException);
            }
        }
        else
        {
            this.savedException = transportException;
        }

        this.listener.onMultiplexedDeviceSessionRegistrationFailed(this.connectionId, deviceId, transportException);

        if (this.deviceSessionsOpenedLatches.containsKey(deviceId))
        {
            this.deviceSessionsOpenedLatches.get(deviceId).countDown();
        }
        else
        {
            log.warn("Unrecognized device Id reported authentication failure, could not map it to a device session latch", transportException);
        }
    }

    @Override
    public void onSessionClosedUnexpectedly(ErrorCondition errorCondition, String deviceId)
    {
        TransportException savedException = AmqpsExceptionTranslator.convertFromAmqpException(errorCondition);

        if (this.deviceClientConfigs.size() > 1)
        {
            // When multiplexing, don't kill the connection just because a session dropped.
            log.error("Amqp session closed unexpectedly. notifying the transport layer to start reconnection logic...", this.savedException);
            scheduleDeviceSessionReconnection(savedException, deviceId);
        }
        else
        {
            // When not multiplexing, reconnection logic will just spin up the whole connection again.
            this.savedException = savedException;
            log.error("Amqp session closed unexpectedly. Closing this connection...", this.savedException);
            this.connection.close();
        }
    }

    @Override
    public void onCBSSessionClosedUnexpectedly(ErrorCondition errorCondition)
    {
        this.savedException = AmqpsExceptionTranslator.convertFromAmqpException(errorCondition);
        log.error("Amqp CBS session closed unexpectedly. Closing this connection...", this.savedException);
        this.connection.close();
    }

    @Override
    public void onSessionClosedAsExpected(String deviceId)
    {
        // don't want to signal Client_Close to transport layer if this is in the middle of a disconnected_retrying event
        if (this.reconnectionsScheduled.get(deviceId) == null || this.reconnectionsScheduled.get(deviceId) == false)
        {
            log.trace("onSessionClosedAsExpected callback executed, notifying transport layer");
            this.listener.onMultiplexedDeviceSessionLost(null, this.connectionId, deviceId);
        }
    }

    private void addWebSocketLayer(Transport transport)
    {
        log.debug("Adding websocket layer to amqp transport");
        WebSocketImpl webSocket = new WebSocketImpl(MAX_MESSAGE_PAYLOAD_SIZE);
        webSocket.configure(this.hostName, WEB_SOCKET_PATH, WEB_SOCKET_QUERY, WEB_SOCKET_PORT, WEB_SOCKET_SUB_PROTOCOL, null, null);
        ((TransportInternal) transport).addTransportLayer(webSocket);
    }

    private void addProxyLayer(Transport transport, String hostName)
    {
        log.debug("Adding proxy layer to amqp transport");
        ProxyImpl proxy;

        if (proxySettings.getUsername() != null && proxySettings.getPassword() != null)
        {
            log.trace("Adding proxy username and password to amqp proxy configuration");
            ProxyConfiguration proxyConfiguration = new ProxyConfiguration(ProxyAuthenticationType.BASIC, proxySettings.getProxy(), proxySettings.getUsername(), new String(proxySettings.getPassword()));
            proxy = new ProxyImpl(proxyConfiguration);
        }
        else
        {
            log.trace("No proxy username and password will be used amqp proxy configuration");
            proxy = new ProxyImpl();
        }

        final ProxyHandler proxyHandler = new ProxyHandlerImpl();
        proxy.configure(hostName, null, proxyHandler, transport);
        ((TransportInternal) transport).addTransportLayer(proxy);
    }

    private void sendQueuedMessages()
    {
        int messagesAttemptedToBeProcessed = 0;
        Message message = messagesToSend.poll();
        while (message != null && messagesAttemptedToBeProcessed < MAX_MESSAGES_TO_SEND_PER_CALLBACK)
        {
            messagesAttemptedToBeProcessed++;
            boolean lastSendSucceeded = sendQueuedMessage(message);

            if (!lastSendSucceeded)
            {
                //message failed to send, likely due to lack of link credit available. Re-queue and try again later
                log.trace("Amqp message failed to send, adding it back to messages to send queue ({})", message);
                messagesToSend.add(message);
                return;
            }

            message = messagesToSend.poll();
        }

        if (message != null)
        {
            //message was polled out of list, but loop exited from processing too many messages before it could process this message, so re-queue it for later
            messagesToSend.add(message);
        }
    }

    private boolean sendQueuedMessage(Message message)
    {
        boolean sendSucceeded = false;

        log.trace("Sending message over amqp ({})", message);

        for (AmqpsSessionHandler sessionHandler : this.sessionHandlers)
        {
            sendSucceeded = sessionHandler.sendMessage(message);

            if (sendSucceeded)
            {
                break;
            }
        }

        return sendSucceeded;
    }

    private Reactor createReactor() throws TransportException
    {
        try
        {
            if (this.authenticationType == DeviceClientConfig.AuthType.X509_CERTIFICATE)
            {
                ReactorOptions options = new ReactorOptions();
                options.setEnableSaslByDefault(false);
                return Proton.reactor(options, this);
            }
            else
            {
                return Proton.reactor(this);
            }
        }
        catch (IOException e)
        {
            throw new TransportException("Could not create Proton reactor", e);
        }
    }

    private void scheduleReconnection(Throwable throwable)
    {
        if (!reconnectionScheduled)
        {
            reconnectionScheduled = true;
            log.warn("Amqp connection was closed, creating a thread to notify transport layer", throwable);
            ReconnectionNotifier.notifyDisconnectAsync(throwable, this.listener, this.connectionId);
        }
    }

    private void scheduleDeviceSessionReconnection(Throwable throwable, String deviceId)
    {
        if (this.reconnectionsScheduled.get(deviceId) == null || this.reconnectionsScheduled.get(deviceId) == false)
        {
            this.reconnectionsScheduled.put(deviceId, true);
            log.warn("Amqp session for device {} was closed, creating a thread to notify transport layer", deviceId, throwable);
            ReconnectionNotifier.notifyDeviceDisconnectAsync(throwable, this.listener, this.connectionId, deviceId);
        }
    }

    private void releaseLatch(CountDownLatch latch)
    {
        for (int i = 0; i < latch.getCount(); i++)
        {
            latch.countDown();
        }
    }

    private void releaseDeviceSessionLatches()
    {
        for (String deviceId : this.deviceSessionsOpenedLatches.keySet())
        {
            releaseLatch(this.deviceSessionsOpenedLatches.get(deviceId));
        }
    }

    private AmqpsSessionHandler createSessionHandler(DeviceClientConfig deviceClientConfig)
    {
        // Check if the device session still exists from a previous connection
        AmqpsSessionHandler amqpsSessionHandler = null;
        for (AmqpsSessionHandler existingAmqpsSessionHandler : this.sessionHandlers)
        {
            if (existingAmqpsSessionHandler.getDeviceId().equals(deviceClientConfig.getDeviceId()))
            {
                amqpsSessionHandler = existingAmqpsSessionHandler;
                break;
            }
        }

        // If the device session did not exist in the previous connection, or if there was no previous connection,
        // create a new session
        if (amqpsSessionHandler == null)
        {
            amqpsSessionHandler = new AmqpsSessionHandler(deviceClientConfig, this);
            this.sessionHandlers.add(amqpsSessionHandler);
        }

        return amqpsSessionHandler;
    }

    // This function is called periodically from the onTimerTask reactor callback so that any newly registered device sessions
    // can be opened on a reactor thread instead of from one of our threads.
    private void checkForNewlyRegisteredMultiplexedClientsToStart()
    {
        Iterator<DeviceClientConfig> configsToRegisterIterator = this.multiplexingClientsToRegister.iterator();
        DeviceClientConfig configToRegister = configsToRegisterIterator.hasNext() ? configsToRegisterIterator.next() : null;
        Set<DeviceClientConfig> configsRegisteredSuccessfully = new HashSet<>();
        while (configToRegister != null)
        {
            AmqpsSessionHandler amqpsSessionHandler = createSessionHandler(configToRegister);

            log.trace("Adding device session for device {} to an active connection", configToRegister.getDeviceId());
            amqpsSessionHandler.setSession(this.connection.session());
            AmqpsSasTokenRenewalHandler amqpsSasTokenRenewalHandler = new AmqpsSasTokenRenewalHandler(amqpsCbsSessionHandler, amqpsSessionHandler);
            sasTokenRenewalHandlers.add(amqpsSasTokenRenewalHandler);
            try
            {
                amqpsSasTokenRenewalHandler.sendAuthenticationMessage(this.reactor);

                //Only add to this set if it was added successfully. Otherwise let it stay in the set to allow for retry
                configsRegisteredSuccessfully.add(configToRegister);
            }
            catch (TransportException e)
            {
                log.warn("Failed to send authentication message for device {}; will try again.", amqpsSasTokenRenewalHandler.amqpsSessionHandler.getDeviceId());

                //sas token renewal handler will be recreated when this function gets called again.
                amqpsSasTokenRenewalHandler.close();
                sasTokenRenewalHandlers.remove(amqpsSasTokenRenewalHandler);
                return;
            }

            configToRegister = configsToRegisterIterator.hasNext() ? configsToRegisterIterator.next() : null;
        }

        this.multiplexingClientsToRegister.removeAll(configsRegisteredSuccessfully);
    }

    // This function is called periodically from the onTimerTask reactor callback so that any newly registered device sessions
    // can be opened on a reactor thread instead of from one of our threads.
    private void checkForNewlyUnregisteredMultiplexedClientsToStop()
    {
        Iterator<DeviceClientConfig> configsToUnregisterIterator = this.multiplexingClientsToUnregister.iterator();
        DeviceClientConfig configToUnregister = configsToUnregisterIterator.hasNext() ? configsToUnregisterIterator.next() : null;
        Set<DeviceClientConfig> configsUnregisteredSuccessfully = new HashSet<>();
        while (configToUnregister != null)
        {
            // Check if the device session still exists from a previous connection
            AmqpsSessionHandler amqpsSessionHandler = null;
            for (AmqpsSessionHandler existingAmqpsSessionHandler : this.sessionHandlers)
            {
                if (existingAmqpsSessionHandler.getDeviceId().equals(configToUnregister.getDeviceId()))
                {
                    amqpsSessionHandler = existingAmqpsSessionHandler;
                    break;
                }
            }

            // If a device session currently exists for this device identity, then remove it
            if (amqpsSessionHandler != null)
            {
                log.trace("Removing session handler for device {}", amqpsSessionHandler.getDeviceId());
                this.sessionHandlers.remove(amqpsSessionHandler);
            }
            else
            {
                log.warn("Attempted to remove device session for device {} from multiplexed connection, but device was not currently registered.", configToUnregister.getDeviceId());
                return;
            }

            // Need to find the sas token renewal handler that is tied to this device
            AmqpsSasTokenRenewalHandler sasTokenRenewalHandlerToRemove = null;
            for (AmqpsSasTokenRenewalHandler existingSasTokenRenewalHandler : this.sasTokenRenewalHandlers)
            {
                if (existingSasTokenRenewalHandler.amqpsSessionHandler.getDeviceId().equals(configToUnregister.getDeviceId()))
                {
                    sasTokenRenewalHandlerToRemove = existingSasTokenRenewalHandler;

                    // Stop the sas token renewal handler from sending any more authentication messages on behalf of this device
                    log.trace("Closing sas token renewal handler for device {}", configToUnregister.getDeviceId());
                    sasTokenRenewalHandlerToRemove.close();
                    break;
                }
            }

            if (sasTokenRenewalHandlerToRemove != null)
            {
                this.sasTokenRenewalHandlers.remove(sasTokenRenewalHandlerToRemove);
            }

            this.reconnectionsScheduled.remove(configToUnregister.getDeviceId());

            log.debug("Closing device session for multiplexed device {}", configToUnregister.getDeviceId());
            amqpsSessionHandler.closeSession();

            configsUnregisteredSuccessfully.add(configToUnregister);

            configToUnregister = configsToUnregisterIterator.hasNext() ? configsToUnregisterIterator.next() : null;
        }

        this.multiplexingClientsToUnregister.removeAll(configsUnregisteredSuccessfully);
    }

    private void initializeStateLatches()
    {
        this.closeReactorLatch = new CountDownLatch(REACTOR_COUNT);

        if (this.authenticationType == DeviceClientConfig.AuthType.SAS_TOKEN)
        {
            log.trace("Initializing authentication link latch count to {}", CBS_SESSION_COUNT);
            this.authenticationSessionOpenedLatch = new CountDownLatch(CBS_SESSION_COUNT);
        }
        else
        {
            log.trace("Initializing authentication link latch count to 0 because x509 connections don't have authentication links");
            this.authenticationSessionOpenedLatch = new CountDownLatch(0);
        }

        this.deviceSessionsOpenedLatches = new ConcurrentHashMap<>();
        for (AmqpsSessionHandler sessionHandler : sessionHandlers)
        {
            String deviceId = sessionHandler.getDeviceId();
            log.trace("Initializing device session latch for device {}", deviceId);
            this.deviceSessionsOpenedLatches.put(deviceId, new CountDownLatch(1));
        }
    }

    private void closeConnectionWithException(String errorMessage, boolean isRetryable) throws TransportException
    {
        TransportException transportException = new TransportException(errorMessage);
        transportException.setRetryable(isRetryable);
        log.error(errorMessage, transportException);

        this.close();
        throw transportException;
    }

    private void openAsync() throws TransportException
    {
        log.trace("OpenAsnyc called for amqp connection");

        synchronized (this.executorServiceLock)
        {
            if (executorService == null)
            {
                log.trace("Creating new executor service");
                executorService = Executors.newFixedThreadPool(1);
            }
        }

        this.reactor = createReactor();
        ReactorRunner reactorRunner = new ReactorRunner(new IotHubReactor(this.reactor), this.listener, this.connectionId);
        executorService.submit(reactorRunner);
    }

    private void closeAsync()
    {
        log.trace("OpenAsync called for amqp connection");

        // This may be called before a connection or reactor have been established, so need to check the state
        if (this.connection == null && this.reactor == null) {
            // If both the connection and reactor were never initialized, then just release the latches to signal the end of the connection closing
            releaseLatch(authenticationSessionOpenedLatch);
            releaseDeviceSessionLatches();
            releaseLatch(closeReactorLatch);
        }
        else if (this.connection == null)
        {
            // If only the reactor was initialized, then just stop the reactor. OnReactorFinal will release the latches to signal the end of the connection closing
            this.reactor.stop();
        }
        else if (this.reactor == null)
        {
            // This should never happen as this block is only hit when the connection was initialized but its reactor was not
            log.warn("Connection was initialized without a reactor, connection is in an unknown state; closing connection anyways.");
            this.connection.close();
        }
        else if (this.connection.getLocalState() == EndpointState.CLOSED && this.connection.getRemoteState() == EndpointState.CLOSED)
        {
            log.trace("Closing amqp reactor since the connection was already closed");
            this.connection.getReactor().stop();
        }
        else
        {
            //client is initializing this close, so don't shut down the reactor yet
            log.trace("Closing amqp connection");
            this.connection.close();
        }
    }

    private void executorServicesCleanup()
    {
        synchronized (this.executorServiceLock)
        {
            if (this.executorService != null)
            {
                log.trace("Shutdown of executor service has started");
                this.executorService.shutdownNow();
                this.executorService = null;
                log.trace("Shutdown of executor service completed");
            }
        }
    }

    private class ReactorRunner implements Callable
    {
        private static final String THREAD_NAME = "azure-iot-sdk-ReactorRunner";
        private final IotHubReactor iotHubReactor;
        private final IotHubListener listener;
        private String connectionId;

        ReactorRunner(IotHubReactor iotHubReactor, IotHubListener listener, String connectionId)
        {
            this.listener = listener;
            this.iotHubReactor = iotHubReactor;
            this.connectionId = connectionId;
        }

        @Override
        public Object call()
        {
            try
            {
                Thread.currentThread().setName(THREAD_NAME);
                iotHubReactor.run();
            }
            catch (HandlerException e)
            {
                TransportException transportException = new TransportException(e);

                // unclassified exceptions are treated as retryable in ProtonJExceptionParser, so they should be treated
                // the same way here. Exceptions caught here tend to be transient issues.
                transportException.setRetryable(true);

                this.listener.onConnectionLost(transportException, connectionId);
            }

            return null;
        }
    }
}<|MERGE_RESOLUTION|>--- conflicted
+++ resolved
@@ -76,10 +76,7 @@
     private IotHubListener listener;
     private TransportException savedException;
     private boolean reconnectionScheduled = false;
-<<<<<<< HEAD
     private final Map<String, Boolean> reconnectionsScheduled = new ConcurrentHashMap<>();
-=======
->>>>>>> a9226a52
     private final Object executorServiceLock = new Object();
     private ExecutorService executorService;
     private final ProxySettings proxySettings;
