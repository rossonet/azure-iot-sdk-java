--- conflicted
+++ resolved
@@ -122,13 +122,8 @@
                 SSLContext sslContext = this.config.getAuthenticationProvider().getSSLContext();
                 if (this.config.getAuthenticationType() == DeviceClientConfig.AuthType.SAS_TOKEN)
                 {
-<<<<<<< HEAD
-                    log.trace("MQTT connection will use sas token based auth");
-                    this.iotHubUserPassword = this.config.getSasTokenAuthentication().getRenewedSasToken(false, false);
-=======
                     this.log.trace("MQTT connection will use sas token based auth");
                     this.iotHubUserPassword = this.config.getSasTokenAuthentication().getSasToken();
->>>>>>> a9226a52
                     this.webSocketQueryString = NO_CLIENT_CERT_QUERY_STRING;
                 }
                 else if (this.config.getAuthenticationType() == DeviceClientConfig.AuthType.X509_CERTIFICATE)
