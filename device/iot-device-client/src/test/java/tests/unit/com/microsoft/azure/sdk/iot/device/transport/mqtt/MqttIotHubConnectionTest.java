// Copyright (c) Microsoft. All rights reserved.
// Licensed under the MIT license. See LICENSE file in the project root for full license information.

package tests.unit.com.microsoft.azure.sdk.iot.device.transport.mqtt;

import com.microsoft.azure.sdk.iot.device.*;
import com.microsoft.azure.sdk.iot.device.auth.IotHubSasTokenAuthenticationProvider;
import com.microsoft.azure.sdk.iot.device.exceptions.IotHubServiceException;
import com.microsoft.azure.sdk.iot.device.exceptions.ProtocolException;
import com.microsoft.azure.sdk.iot.device.exceptions.TransportException;
import com.microsoft.azure.sdk.iot.device.net.IotHubUri;
import com.microsoft.azure.sdk.iot.device.transport.IotHubConnectionStatus;
import com.microsoft.azure.sdk.iot.device.transport.IotHubListener;
import com.microsoft.azure.sdk.iot.device.transport.IotHubTransportMessage;
import com.microsoft.azure.sdk.iot.device.transport.TransportUtils;
import com.microsoft.azure.sdk.iot.device.transport.mqtt.*;
import mockit.*;
import org.junit.Test;

import javax.net.ssl.SSLContext;
import java.io.IOException;
import java.net.URLEncoder;
import java.util.Map;
import java.util.Queue;
import java.util.concurrent.ConcurrentHashMap;
import java.util.concurrent.ConcurrentLinkedQueue;
import java.util.concurrent.ScheduledExecutorService;

import static junit.framework.TestCase.assertNotNull;
import static org.junit.Assert.assertEquals;
import static org.junit.Assert.assertNull;
import static org.junit.Assert.assertTrue;

/*
 * Unit tests for MqttIotHubConnection
 * Code coverage: 100% methods, 95% lines
 */
public class MqttIotHubConnectionTest
{
    private static final String SSL_PREFIX = "ssl://";
    private static final String SSL_PORT_SUFFIX = ":8883";
    final String iotHubHostName = "test.host.name";
    final String hubName = "test.iothub";
    final String deviceId = "test-deviceId";
    final String modelId = "dtmi:my:company:namespace;1";
    final String deviceKey = "test-devicekey?&test";
    final String apiVersionPrefix = "?api-version=";
    final String API_VERSION = apiVersionPrefix + TransportUtils.IOTHUB_API_VERSION;
<<<<<<< HEAD
    final String PNP_API_VERSION = apiVersionPrefix + TransportUtils.IOTHUB_API_VERSION + "&digital-twin-model-id=" + modelId;
=======
    final String PNP_API_VERSION = apiVersionPrefix + TransportUtils.IOTHUB_API_VERSION_PREVIEW + "&model-id=" + modelId;
>>>>>>> a9d764f4
    final String resourceUri = "test-resource-uri";
    final int qos = 1;
    final String publishTopic = "devices/test-deviceId/messages/events/";
    final String subscribeTopic = "devices/test-deviceId/messages/devicebound/#";
    final String expectedToken = "someToken";
    final byte[] expectedMessageBody = { 0x61, 0x62, 0x63 };
    final String userAgentString = "some user agent string";

    @Mocked
    private ProductInfo mockedProductInfo;

    @Mocked
    private DeviceClientConfig mockConfig;

    @Mocked
    private MqttDeviceTwin mockDeviceTwin;

    @Mocked
    private MqttMessaging mockDeviceMessaging;

    @Mocked
    private MqttDeviceMethod mockDeviceMethod;

    @Mocked
    private IotHubUri mockIotHubUri;

    @Mocked
    private SSLContext mockSslContext;

    @Mocked
    private MqttConnection mockedMqttConnection;

    @Mocked
    private IotHubConnectionStateCallback mockConnectionStateCallback;

    @Mocked
    private Message mockedMessage;

    @Mocked
    private IotHubSasTokenAuthenticationProvider mockedSasTokenAuthenticationProvider;

    @Mocked
    private Queue<DeviceClientConfig> mockedQueue;

    @Mocked
    private IotHubListener mockedIotHubListener;

    @Mocked
    private TransportException mockedTransportException;

    @Mocked
    private ProtocolException mockedProtocolConnectionStatusException;

    @Mocked
    private IotHubServiceException mockedIotHubConnectionStatusException;

    @Mocked
    private IotHubTransportMessage mockedTransportMessage;

    @Mocked
    private MessageCallback mockedMessageCallback;

    @Mocked
    private ScheduledExecutorService mockedScheduledExecutorService;

    // Tests_SRS_MQTTIOTHUBCONNECTION_15_001: [The constructor shall save the configuration.]
    @Test
    public void constructorSavesCorrectConfigAndListener() throws IOException, TransportException
    {
        baseExpectations();

        MqttIotHubConnection connection = new MqttIotHubConnection(mockConfig);

        DeviceClientConfig actualClientConfig = Deencapsulation.getField(connection, "config");
        DeviceClientConfig expectedClientConfig = mockConfig;
        assertEquals(expectedClientConfig, actualClientConfig);
    }

    // Tests_SRS_MQTTIOTHUBCONNECTION_15_003: [The constructor shall throw a new IllegalArgumentException
    // if any of the parameters of the configuration is null or empty.]
    @Test(expected = IllegalArgumentException.class)
    public void constructorThrowsIllegalArgumentExceptionIfHostNameIsEmpty() throws TransportException
    {
        new NonStrictExpectations() {
            {
                mockConfig.getIotHubHostname();
                result = "";
                mockConfig.getIotHubName();
                result = hubName;
                mockConfig.getDeviceId();
                result = deviceId;
            }
        };

        new MqttIotHubConnection(mockConfig);
    }

    // Tests_SRS_MQTTIOTHUBCONNECTION_15_003: [The constructor shall throw a new IllegalArgumentException
    // if any of the parameters of the configuration is null or empty.]
    @Test(expected = IllegalArgumentException.class)
    public void constructorThrowsIllegalArgumentExceptionIfConfigIsNull() throws TransportException
    {
        new NonStrictExpectations() {
            {
                mockConfig.getIotHubHostname();
                result = "";
                mockConfig.getIotHubName();
                result = hubName;
                mockConfig.getDeviceId();
                result = deviceId;
            }
        };

        new MqttIotHubConnection(null);
    }

    // Tests_SRS_MQTTIOTHUBCONNECTION_15_003: [The constructor shall throw a new IllegalArgumentException
    // if any of the parameters of the configuration is null or empty.]
    @Test(expected = IllegalArgumentException.class)
    public void constructorThrowsIllegalArgumentExceptionIfHostNameIsNull() throws TransportException
    {
        new NonStrictExpectations()
        {
            {
                mockConfig.getIotHubHostname();
                result = null;
                mockConfig.getIotHubName();
                result = hubName;
                mockConfig.getDeviceId();
                result = deviceId;
            }
        };

        new MqttIotHubConnection(mockConfig);
    }

    // Tests_SRS_MQTTIOTHUBCONNECTION_15_003: [The constructor shall throw a new IllegalArgumentException
    // if any of the parameters of the configuration is null or empty.]
    @Test(expected = IllegalArgumentException.class)
    public void constructorThrowsIllegalArgumentExceptionIfDeviceIDIsEmpty() throws TransportException
    {
        new NonStrictExpectations()
        {
            {
                mockConfig.getIotHubHostname();
                result = iotHubHostName;
                mockConfig.getIotHubName();
                result = hubName;
                mockConfig.getDeviceId();
                result = "";
            }
        };

        new MqttIotHubConnection(mockConfig);
    }

    // Tests_SRS_MQTTIOTHUBCONNECTION_15_003: [The constructor shall throw a new IllegalArgumentException
    // if any of the parameters of the configuration is null or empty.]
    @Test(expected = IllegalArgumentException.class)
    public void constructorThrowsIllegalArgumentExceptionIfDeviceIDIsNull() throws TransportException
    {
        new NonStrictExpectations()
        {
            {
                mockConfig.getIotHubHostname();
                result = iotHubHostName;
                mockConfig.getIotHubName();
                result = hubName;
                mockConfig.getDeviceId();
                result = null;
            }
        };

        new MqttIotHubConnection(mockConfig);
    }

    // Tests_SRS_MQTTIOTHUBCONNECTION_15_003: [The constructor shall throw a new IllegalArgumentException
    // if any of the parameters of the configuration is null or empty.]
    @Test(expected = IllegalArgumentException.class)
    public void constructorThrowsIllegalArgumentExceptionIfSasTokenIsEmpty() throws TransportException
    {
        new NonStrictExpectations()
        {
            {
                mockConfig.getIotHubHostname();
                result = iotHubHostName;
                mockConfig.getIotHubName();
                result = "";
                mockConfig.getDeviceId();
                result = deviceId;
            }
        };

        new MqttIotHubConnection(mockConfig);
    }

    // Tests_SRS_MQTTIOTHUBCONNECTION_15_003: [The constructor shall throw a new IllegalArgumentException
    // if any of the parameters of the configuration is null or empty.]
    @Test(expected = IllegalArgumentException.class)
    public void constructorThrowsIllegalArgumentExceptionIfSasTokenIsNull() throws TransportException
    {
        new NonStrictExpectations()
        {
            {
                mockConfig.getIotHubHostname();
                result = iotHubHostName;
                mockConfig.getIotHubName();
                result = null;
                mockConfig.getDeviceId();
                result = deviceId;
            }
        };

        new MqttIotHubConnection(mockConfig);
    }

    // Tests_SRS_MQTTIOTHUBCONNECTION_15_004: [The function shall establish an MQTT connection with an IoT Hub
    // using the provided host name, user name, device ID, and sas token.]
    // Tests_SRS_MQTTIOTHUBCONNECTION_25_019: [The function shall establish an MQTT connection with a server uri as ssl://<hostName>:8883 if websocket was not enabled.]
    @Test
    public void openEstablishesConnectionUsingCorrectConfig() throws IOException, TransportException
    {
        final String expectedSasToken = "someToken";
        final String serverUri = SSL_PREFIX + iotHubHostName + SSL_PORT_SUFFIX;
        baseExpectations();

        new Expectations()
        {
            {
                mockConfig.getAuthenticationType();
                result = DeviceClientConfig.AuthType.SAS_TOKEN;
                mockConfig.getSasTokenAuthentication().getRenewedSasToken(false, false);
                result = expectedSasToken;
                mockConfig.isUseWebsocket();
                result = false;
            }
        };

        MqttIotHubConnection connection = new MqttIotHubConnection(mockConfig);
        Deencapsulation.setField(connection, "listener", mockedIotHubListener);
        connection.open(mockedQueue, mockedScheduledExecutorService);

        final String actualIotHubUserName = Deencapsulation.getField(connection, "iotHubUserName");

        String clientIdentifier = "DeviceClientType=" + URLEncoder.encode(TransportUtils.USER_AGENT_STRING, "UTF-8").replaceAll("\\+", "%20");
        assertTrue(actualIotHubUserName.contains(iotHubHostName + "/" + deviceId + "/" + API_VERSION));

        final String actualUserPassword = Deencapsulation.getField(connection, "iotHubUserPassword");

        assertEquals(expectedSasToken, actualUserPassword);

        IotHubConnectionStatus expectedState = IotHubConnectionStatus.CONNECTED;
        IotHubConnectionStatus actualState =  Deencapsulation.getField(connection, "state");
        assertEquals(expectedState, actualState);

        new Verifications()
        {
            {
                Deencapsulation.newInstance(MqttConnection.class, new Class[] {String.class, String.class, String.class, String.class, SSLContext.class, ProxySettings.class}, serverUri, deviceId, any, any, any, null);
                times = 1;
            }
        };
    }

    @Test
    public void openEstablishesConnectionUsingModelIdSetsCorrectPreviewApiVersion() throws IOException, TransportException
    {
        final String expectedSasToken = "someToken";
        final String serverUri = SSL_PREFIX + iotHubHostName + SSL_PORT_SUFFIX;
        baseExpectations();

        new Expectations()
        {
            {
                mockConfig.getAuthenticationType();
                result = DeviceClientConfig.AuthType.SAS_TOKEN;
                mockConfig.getSasTokenAuthentication().getRenewedSasToken(false, false);
                result = expectedSasToken;
                mockConfig.isUseWebsocket();
                result = false;
                mockConfig.getModelId();
                result = modelId;
            }
        };

        MqttIotHubConnection connection = new MqttIotHubConnection(mockConfig);
        Deencapsulation.setField(connection, "listener", mockedIotHubListener);
        connection.open(mockedQueue, mockedScheduledExecutorService);

        final String actualIotHubUserName = Deencapsulation.getField(connection, "iotHubUserName");

        String clientIdentifier = "DeviceClientType=" + URLEncoder.encode(TransportUtils.USER_AGENT_STRING, "UTF-8").replaceAll("\\+", "%20");
        assertTrue(actualIotHubUserName.contains(iotHubHostName + "/" + deviceId + "/" + PNP_API_VERSION));

        final String actualUserPassword = Deencapsulation.getField(connection, "iotHubUserPassword");

        assertEquals(expectedSasToken, actualUserPassword);

        IotHubConnectionStatus expectedState = IotHubConnectionStatus.CONNECTED;
        IotHubConnectionStatus actualState =  Deencapsulation.getField(connection, "state");
        assertEquals(expectedState, actualState);

        new Verifications()
        {
            {
                Deencapsulation.newInstance(MqttConnection.class, new Class[] {String.class, String.class, String.class, String.class, SSLContext.class, ProxySettings.class}, serverUri, deviceId, any, any, any, null);
                times = 1;
            }
        };
    }

    //Tests_SRS_MQTTIOTHUBCONNECTION_25_018: [The function shall establish an MQTT WS connection with a server uri as wss://<hostName>/$iothub/websocket?iothub-no-client-cert=true if websocket was enabled.]
    @Test
    public void openEstablishesWSConnectionUsingCorrectConfig(@Mocked final ProxySettings mockedProxySettings) throws IOException, TransportException
    {
        final String WS_RAW_PATH = "/$iothub/websocket";
        final String WS_QUERY = "?iothub-no-client-cert=true";
        final String WS_SSLPrefix = "wss://";
        final String serverUri = WS_SSLPrefix + iotHubHostName + WS_RAW_PATH + WS_QUERY;

        baseExpectations();
        openExpectations(mockedProxySettings);

        new NonStrictExpectations()
        {
            {
                mockConfig.getAuthenticationType();
                result = DeviceClientConfig.AuthType.SAS_TOKEN;
                mockConfig.getSasTokenAuthentication().getRenewedSasToken(false, false);
                result = expectedToken;
                mockConfig.isUseWebsocket();
                result = true;
                mockConfig.getProxySettings();
                result = mockedProxySettings;
            }
        };

        MqttIotHubConnection connection = new MqttIotHubConnection(mockConfig);
        Deencapsulation.setField(connection, "listener", mockedIotHubListener);
        connection.open(mockedQueue, mockedScheduledExecutorService);

        final String actualIotHubUserName = Deencapsulation.getField(connection, "iotHubUserName");

        assertTrue(actualIotHubUserName.contains(iotHubHostName + "/" + deviceId + "/" + API_VERSION + "&"));

        String actualUserPassword = Deencapsulation.getField(connection, "iotHubUserPassword");

        assertEquals(expectedToken, actualUserPassword);

        IotHubConnectionStatus expectedState = IotHubConnectionStatus.CONNECTED;
        IotHubConnectionStatus actualState =  Deencapsulation.getField(connection, "state");
        assertEquals(expectedState, actualState);

        new Verifications()
        {
            {
               Deencapsulation.newInstance(MqttConnection.class, new Class[] {String.class, String.class, String.class, String.class, SSLContext.class, ProxySettings.class}, serverUri, deviceId, any, any, any, mockedProxySettings);
               times = 1;
            }
        };
    }

    @Test
    public void websocketOpenHasNoQueryStringIfX509Auth(@Mocked final ProxySettings mockedProxySettings) throws IOException, TransportException
    {
        final String WS_RAW_PATH = "/$iothub/websocket";
        final String WS_SSLPrefix = "wss://";
        final String serverUri = WS_SSLPrefix + iotHubHostName + WS_RAW_PATH;

        baseExpectations();

        new Expectations()
        {
            {
                mockConfig.getAuthenticationType();
                result = DeviceClientConfig.AuthType.X509_CERTIFICATE;
                mockConfig.isUseWebsocket();
                result = true;
                mockConfig.getProxySettings();
                result = mockedProxySettings;
                Deencapsulation.newInstance(MqttConnection.class, new Class[] {String.class, String.class, String.class, String.class, SSLContext.class, ProxySettings.class}, serverUri, deviceId, any, null, any, mockedProxySettings);
            }
        };

        MqttIotHubConnection connection = new MqttIotHubConnection(mockConfig);
        Deencapsulation.setField(connection, "listener", mockedIotHubListener);
        connection.open(mockedQueue, mockedScheduledExecutorService);

        final String actualIotHubUserName = Deencapsulation.getField(connection, "iotHubUserName");

        assertTrue(actualIotHubUserName.contains(iotHubHostName + "/" + deviceId + "/" + API_VERSION + "&"));

        IotHubConnectionStatus expectedState = IotHubConnectionStatus.CONNECTED;
        IotHubConnectionStatus actualState =  Deencapsulation.getField(connection, "state");
        assertEquals(expectedState, actualState);
    }

    // Tests_SRS_MQTTIOTHUBCONNECTION_15_005: [If an MQTT connection is unable to be established for any reason,
    // the function shall throw a TransportException.]
    @Test(expected = TransportException.class)
    public void openThrowsTransportExceptionIfConnectionFails() throws IOException, TransportException
    {
        baseExpectations();
        final String serverUri = SSL_PREFIX + iotHubHostName + SSL_PORT_SUFFIX;

        new NonStrictExpectations()
        {
            {
                mockConfig.getAuthenticationType();
                result = DeviceClientConfig.AuthType.SAS_TOKEN;
                mockConfig.getSasTokenAuthentication().getRenewedSasToken(false, false);
                result = expectedToken;
                mockConfig.isUseWebsocket();
                result = false;
            }
        };

        new StrictExpectations()
        {
            {
                Deencapsulation.newInstance(MqttConnection.class, new Class[] {String.class, String.class, String.class, String.class, SSLContext.class, ProxySettings.class}, serverUri, deviceId, any, any, mockSslContext, null);
                result = new IOException();
            }
        };

        try
        {
            MqttIotHubConnection connection = new MqttIotHubConnection(mockConfig);
            connection.open(mockedQueue, mockedScheduledExecutorService);
        }
        catch (Exception e)
        {
            new Verifications()
            {
                {
                    new MqttMessaging(mockedMqttConnection, anyString, mockedIotHubListener, null, null, anyString, anyBoolean, (Map) any);
                    times = 0;
                    Deencapsulation.invoke(mockedMqttConnection, "setMqttCallback", mockDeviceMessaging);
                    times = 0;
                    new MqttDeviceTwin(mockedMqttConnection, anyString, (Map) any);
                    times = 0;
                    new MqttDeviceMethod(mockedMqttConnection, anyString, (Map) any);
                    times = 0;
                    mockDeviceMessaging.start();
                    times = 0;
                }
            };

            throw e;
        }
    }

    @Test(expected = TransportException.class)
    public void openThrowsTransportExceptionIfConnectionFailsInMethod() throws IOException, TransportException
    {
        baseExpectations();

        new NonStrictExpectations()
        {
            {
                mockConfig.isUseWebsocket();
                result = false;
            }
        };

        new StrictExpectations()
        {
            {
                Deencapsulation.newInstance(MqttConnection.class, new Class[] {String.class, String.class, String.class, String.class, SSLContext.class, ProxySettings.class}, any, any, any, any, mockSslContext, null);
                result = mockedMqttConnection;
            }
        };

        new NonStrictExpectations()
        {
            {
                mockConfig.getAuthenticationType();
                result = DeviceClientConfig.AuthType.SAS_TOKEN;
                mockConfig.getSasTokenAuthentication().getRenewedSasToken(false, false);
                result = expectedToken;
                new MqttMessaging(mockedMqttConnection, anyString, (IotHubListener) any, null, null, anyString, anyBoolean, (Map) any);
                result = mockDeviceMessaging;
                Deencapsulation.invoke(mockedMqttConnection, "setMqttCallback", mockDeviceMessaging);
                result = null;
                new MqttDeviceMethod(mockedMqttConnection, anyString, (Map) any);
                result = new IOException(anyString);
            }
        };

        try
        {
            MqttIotHubConnection connection = new MqttIotHubConnection(mockConfig);
            connection.open(mockedQueue, mockedScheduledExecutorService);
        }
        catch (TransportException e)
        {
            new Verifications()
            {
                {
                    mockDeviceMessaging.stop();
                    times = 1;
                }
            };

            throw e;
        }
    }

    @Test(expected = TransportException.class)
    public void openThrowsTransportExceptionIfConnectionFailsInTwin() throws IOException, TransportException
    {
        baseExpectations();

        new NonStrictExpectations()
        {
            {
                mockConfig.isUseWebsocket();
                result = false;
            }
        };

        new StrictExpectations()
        {
            {
                Deencapsulation.newInstance(MqttConnection.class, new Class[] {String.class, String.class, String.class, String.class, SSLContext.class, ProxySettings.class}, any, any, any, any, mockSslContext, null);
                result = mockedMqttConnection;
            }
        };

        new NonStrictExpectations()
        {
            {
                mockConfig.getAuthenticationType();
                result = DeviceClientConfig.AuthType.SAS_TOKEN;
                mockConfig.getSasTokenAuthentication().getRenewedSasToken(false, false);
                result = expectedToken;
                new MqttMessaging(mockedMqttConnection, anyString, (IotHubListener) any, null, null, anyString, anyBoolean, (Map) any);
                result = mockDeviceMessaging;
                Deencapsulation.invoke(mockedMqttConnection, "setMqttCallback", mockDeviceMessaging);
                new MqttDeviceMethod(mockedMqttConnection, anyString, (Map) any);
                result = mockDeviceMethod;
                new MqttDeviceTwin(mockedMqttConnection, anyString, (Map) any);
                result = new IOException(anyString);
            }
        };

        try
        {
            MqttIotHubConnection connection = new MqttIotHubConnection(mockConfig);
            connection.open(mockedQueue, mockedScheduledExecutorService);
        }
        catch (Exception e)
        {
            new Verifications()
            {
                {
                    mockDeviceMessaging.stop();
                    times = 1;
                    mockDeviceMethod.stop();
                    times = 1;
                }
            };

            throw e;
        }
    }

    // Tests_SRS_MQTTIOTHUBCONNECTION_15_007: [If the MQTT connection is already open, the function shall do nothing.]
    @Test
    public void openDoesNothingIfAlreadyOpened() throws IOException, TransportException
    {
        baseExpectations();
        openExpectations(null);

        MqttIotHubConnection connection = new MqttIotHubConnection(mockConfig);
        Deencapsulation.setField(connection, "listener", mockedIotHubListener);
        connection.open(mockedQueue, mockedScheduledExecutorService);
        connection.open(mockedQueue, mockedScheduledExecutorService);

        new Verifications()
        {
            {
                Deencapsulation.newInstance(MqttConnection.class, new Class[] {String.class, String.class, String.class, String.class, SSLContext.class, ProxySettings.class}, any, any, any, any, any, (ProxySettings) any);
                maxTimes = 1;
            }
        };
    }

    // Tests_SRS_MQTTIOTHUBCONNECTION_15_006: [The function shall close the MQTT connection.]
    @Test
    public void closeClosesMqttConnection() throws IOException, TransportException
    {
        baseExpectations();
        openExpectations(null);


        MqttIotHubConnection connection = new MqttIotHubConnection(mockConfig);
        Deencapsulation.setField(connection, "listener", mockedIotHubListener);
        connection.open(mockedQueue, mockedScheduledExecutorService);
        connection.close();

        IotHubConnectionStatus expectedState = IotHubConnectionStatus.DISCONNECTED;
        IotHubConnectionStatus actualState =  Deencapsulation.getField(connection, "state");
        assertEquals(expectedState, actualState);

        MqttDeviceMethod actualDeviceMethods = Deencapsulation.getField(connection, "deviceMethod");
        assertNull(actualDeviceMethods);

        MqttDeviceTwin actualDeviceTwin = Deencapsulation.getField(connection, "deviceTwin");
        assertNull(actualDeviceTwin);

        MqttMessaging actualDeviceMessaging = Deencapsulation.getField(connection, "deviceMessaging");
        assertNull(actualDeviceMessaging);

        new Verifications()
        {
            {
                mockDeviceMessaging.stop();
                times = 1;
                mockDeviceMethod.stop();
                times = 1;
                mockDeviceTwin.stop();
                times = 1;
            }
        };
    }

    //Tests_SRS_MQTTIOTHUBCONNECTION_34_022: [If the list of device client configuration objects is larger than 1, this function shall throw an UnsupportedOperationException.]
    @Test (expected = UnsupportedOperationException.class)
    public void openThrowsForMultiplexing() throws TransportException
    {
        //arrange
        baseExpectations();
        MqttIotHubConnection connection = new MqttIotHubConnection(mockConfig);
        Queue<DeviceClientConfig> configs = new ConcurrentLinkedQueue<>();
        configs.add(mockConfig);
        configs.add(mockConfig);

        //act
        connection.open(configs, mockedScheduledExecutorService);
    }

    //Tests_SRS_MQTTIOTHUBCONNECTION_34_021: [If a TransportException is encountered while closing the three clients, this function shall set this object's state to closed and then rethrow the exception.]
    @Test
    public void closeThrowsHandled() throws IOException, TransportException
    {
        //arrange
        baseExpectations();
        openExpectations(null);

        MqttIotHubConnection connection = new MqttIotHubConnection(mockConfig);
        Deencapsulation.setField(connection, "listener", mockedIotHubListener);
        connection.open(mockedQueue, mockedScheduledExecutorService);

        new NonStrictExpectations()
        {
            {
                mockDeviceMethod.stop();
                result = mockedTransportException;
            }
        };

        boolean exceptionRethrown = false;

        //act
        try
        {
            connection.close();
        }
        catch (TransportException e)
        {
            exceptionRethrown = true;
        }

        //assert
        assertTrue(exceptionRethrown);
        IotHubConnectionStatus actualState =  Deencapsulation.getField(connection, "state");
        assertEquals(IotHubConnectionStatus.DISCONNECTED, actualState);
    }

    // Tests_SRS_MQTTIOTHUBCONNECTION_15_007: [If the MQTT connection is closed, the function shall do nothing.]
    @Test
    public void closeDoesNothingIfConnectionNotYetOpened() throws IOException, TransportException
    {
        baseExpectations();

        MqttIotHubConnection connection = new MqttIotHubConnection(mockConfig);
        connection.close();

        IotHubConnectionStatus expectedState = IotHubConnectionStatus.DISCONNECTED;
        IotHubConnectionStatus actualState =  Deencapsulation.getField(connection, "state");
        assertEquals(expectedState, actualState);

        new Verifications()
        {
            {
                mockDeviceMessaging.stop();
                times = 0;
                mockDeviceMethod.stop();
                times = 0;
                mockDeviceTwin.stop();
                times = 0;
            }
        };
    }

    // Tests_SRS_MQTTIOTHUBCONNECTION_15_007: [If the MQTT connection is closed, the function shall do nothing.]
    @Test
    public void closeDoesNothingIfConnectionAlreadyClosed() throws IOException, TransportException
    {
        baseExpectations();
        openExpectations(null);

        MqttIotHubConnection connection = new MqttIotHubConnection(mockConfig);
        Deencapsulation.setField(connection, "listener", mockedIotHubListener);
        connection.open(mockedQueue, mockedScheduledExecutorService);
        connection.close();
        connection.close();

        new Verifications()
        {
            {
                mockDeviceMessaging.stop();
                maxTimes = 1;
                mockDeviceMethod.stop();
                maxTimes = 1;
                mockDeviceTwin.stop();
                maxTimes = 1;
            }
        };
    }

    // Tests_SRS_MQTTIOTHUBCONNECTION_15_008: [The function shall send an event message to the IoT Hub
    // given in the configuration.]
    // Tests_SRS_MQTTIOTHUBCONNECTION_15_009: [The function shall send the message payload.]
    // Tests_SRS_MQTTIOTHUBCONNECTION_15_011: [If the message was successfully received by the service,
    // the function shall return status code OK_EMPTY.]
    @Test
    public void sendEventSendsMessageCorrectlyToIotHub() throws IOException, TransportException
    {
        baseExpectations();
        openExpectations(null);

        final byte[] msgBody = { 0x61, 0x62, 0x63 };
        new NonStrictExpectations()
        {
            {
                mockedMessage.getBytes();
                result = msgBody;
                mockDeviceMessaging.send(mockedMessage);
            }
        };

        MqttIotHubConnection connection = new MqttIotHubConnection(mockConfig);
        Deencapsulation.setField(connection, "listener", mockedIotHubListener);
        connection.open(mockedQueue, mockedScheduledExecutorService);
        IotHubStatusCode result = connection.sendMessage(mockedMessage);

        assertEquals(IotHubStatusCode.OK_EMPTY, result);

        new Verifications()
        {
            {
                mockDeviceMessaging.send(mockedMessage);
                times = 1;
            }
        };
    }

    // Tests_SRS_MQTTIOTHUBCONNECTION_15_010: [If the message is null or empty,
    // the function shall return status code BAD_FORMAT.]
    @Test
    public void sendEventReturnsBadFormatIfMessageIsNull() throws IOException, TransportException
    {
        baseExpectations();
        openExpectations(null);

        MqttIotHubConnection connection = new MqttIotHubConnection(mockConfig);
        Deencapsulation.setField(connection, "listener", mockedIotHubListener);
        connection.open(mockedQueue, mockedScheduledExecutorService);
        IotHubStatusCode result = connection.sendMessage(null);

        assertEquals(IotHubStatusCode.BAD_FORMAT, result);
    }

    // Tests_SRS_MQTTIOTHUBCONNECTION_15_010: [If the message is null or empty,
    // the function shall return status code BAD_FORMAT.]
    @Test
    public void sendEventReturnsBadFormatIfMessageHasNullBody() throws IOException, TransportException
    {
        baseExpectations();
        openExpectations(null);

        final byte[] msgBody = null;
        new NonStrictExpectations()
        {
            {
                mockedMessage.getBytes();
                result = msgBody;
            }
        };

        MqttIotHubConnection connection = new MqttIotHubConnection(mockConfig);
        Deencapsulation.setField(connection, "listener", mockedIotHubListener);

        connection.open(mockedQueue, mockedScheduledExecutorService);
        IotHubStatusCode result = connection.sendMessage(null);

        assertEquals(IotHubStatusCode.BAD_FORMAT, result);
    }

    // Tests_SRS_MQTTIOTHUBCONNECTION_15_010: [If the message is null or empty,
    // the function shall return status code BAD_FORMAT.]
    @Test
    public void sendEventReturnsBadFormatIfMessageHasEmptyBody() throws IOException, TransportException
    {
        baseExpectations();

        new NonStrictExpectations()
        {
            {
                mockedMessage.getBytes();
                result = new byte[0];
            }
        };

        MqttIotHubConnection connection = new MqttIotHubConnection(mockConfig);
        Deencapsulation.setField(connection, "listener", mockedIotHubListener);
        connection.open(mockedQueue, mockedScheduledExecutorService);
        IotHubStatusCode result = connection.sendMessage(mockedMessage);

        assertEquals(IotHubStatusCode.BAD_FORMAT, result);
    }

    // Tests_SRS_MQTTIOTHUBCONNECTION_15_013: [If the MQTT connection is closed, the function shall throw an IllegalStateException.]
    @Test(expected = IllegalStateException.class)
    public void sendEventFailsIfConnectionNotYetOpened() throws TransportException
    {
        baseExpectations();

        final byte[] msgBody = { 0x61, 0x62, 0x63 };
        new NonStrictExpectations()
        {
            {
                mockedMessage.getBytes();
                result = msgBody;
            }
        };

        MqttIotHubConnection connection = new MqttIotHubConnection(mockConfig);
        connection.sendMessage(mockedMessage);
    }

    // Tests_SRS_MQTTIOTHUBCONNECTION_15_013: [If the MQTT connection is closed, the function shall throw a IllegalStateException.]
    @Test(expected = IllegalStateException.class)
    public void sendEventFailsIfConnectionClosed() throws TransportException
    {
        baseExpectations();

        final byte[] msgBody = { 0x61, 0x62, 0x63 };
        new NonStrictExpectations()
        {
            {
                mockedMessage.getBytes();
                result = msgBody;
            }
        };

        MqttIotHubConnection connection = new MqttIotHubConnection(mockConfig);
        Deencapsulation.setField(connection, "listener", mockedIotHubListener);

        connection.open(mockedQueue, mockedScheduledExecutorService);
        connection.close();
        connection.sendMessage(mockedMessage);
    }

    @Test
    public void sendEventSendsDeviceTwinMessage(@Mocked final IotHubTransportMessage mockDeviceTwinMsg) throws IOException, TransportException
    {
        baseExpectations();
        openExpectations(null);

        final byte[] msgBody = { 0x61, 0x62, 0x63 };
        new NonStrictExpectations()
        {
            {
                mockDeviceTwinMsg.getBytes();
                result = msgBody;
                mockDeviceTwinMsg.getMessageType();
                result = MessageType.DEVICE_TWIN;

            }
        };

        MqttIotHubConnection connection = new MqttIotHubConnection(mockConfig);
        Deencapsulation.setField(connection, "listener", mockedIotHubListener);
        connection.open(mockedQueue, mockedScheduledExecutorService);
        IotHubStatusCode result = connection.sendMessage(mockDeviceTwinMsg);

        assertEquals(IotHubStatusCode.OK_EMPTY, result);

        new Verifications()
        {
            {
                mockDeviceMethod.send((IotHubTransportMessage)any);
                times = 0;
                mockDeviceMessaging.send(mockDeviceTwinMsg);
                times = 0;
                mockDeviceTwin.start();
                times = 1;
                mockDeviceTwin.send(mockDeviceTwinMsg);
                times = 1;
            }
        };
    }

    @Test
    public void sendEventSendsDeviceMethodMessage(@Mocked final IotHubTransportMessage mockDeviceMethodMsg) throws IOException, TransportException
    {
        baseExpectations();
        openExpectations(null);

        final byte[] msgBody = { 0x61, 0x62, 0x63 };
        new NonStrictExpectations()
        {
            {
                mockDeviceMethodMsg.getBytes();
                result = msgBody;
                mockDeviceMethodMsg.getMessageType();
                result = MessageType.DEVICE_METHODS;

            }
        };

        MqttIotHubConnection connection = new MqttIotHubConnection(mockConfig);
        Deencapsulation.setField(connection, "listener", mockedIotHubListener);
        connection.open(mockedQueue, mockedScheduledExecutorService);
        IotHubStatusCode result = connection.sendMessage(mockDeviceMethodMsg);

        assertEquals(IotHubStatusCode.OK_EMPTY, result);

        new Verifications()
        {
            {
                mockDeviceMethod.start();
                times = 1;
                mockDeviceMethod.send(mockDeviceMethodMsg);
                times = 1;
                mockDeviceMessaging.send(mockDeviceMethodMsg);
                times = 0;
                mockDeviceTwin.send(mockDeviceMethodMsg);
                times = 0;
            }
        };
    }

    // Tests_SRS_MQTTIOTHUBCONNECTION_15_014: [The function shall attempt to consume a message
    // from the received messages queue.]
    @Test
    public void receiveMessageSucceeds() throws IOException, TransportException
    {
        baseExpectations();
        openExpectations(null);
        new NonStrictExpectations()
        {
            {
                mockDeviceMethod.receive();
                result = null;
                mockDeviceTwin.receive();
                result = null;
                mockDeviceMessaging.receive();
                result = mockedTransportMessage;
            }
        };

        MqttIotHubConnection connection = new MqttIotHubConnection(mockConfig);
        Deencapsulation.setField(connection, "listener", mockedIotHubListener);
        connection.open(mockedQueue, mockedScheduledExecutorService);

        Message message = Deencapsulation.invoke(connection, "receiveMessage");
        byte[] actualMessageBody = message.getBytes();

        for (int i = 0; i < expectedMessageBody.length; i++)
        {
            assertEquals(expectedMessageBody[i], actualMessageBody[i]);
        }

        new Verifications()
        {
            {
                mockDeviceTwin.receive();
                times = 1;
                mockDeviceMethod.receive();
                times = 1;
                mockDeviceMessaging.receive();
                times = 1;
            }
        };
    }

    @Test
    public void receiveDeviceTwinMessageSucceeds() throws IOException, TransportException
    {
        baseExpectations();
        openExpectations(null);
        final byte[] expectedMessageBody = { 0x61, 0x62, 0x63 };
        new NonStrictExpectations()
        {
            {
                mockDeviceMethod.receive();
                result = null;
                mockDeviceTwin.receive();
                result = mockedTransportMessage;
            }
        };

        MqttIotHubConnection connection = new MqttIotHubConnection(mockConfig);
        Deencapsulation.setField(connection, "listener", mockedIotHubListener);
        connection.open(mockedQueue, mockedScheduledExecutorService);

        Message message = Deencapsulation.invoke(connection, "receiveMessage");
        byte[] actualMessageBody = message.getBytes();

        assertNotNull(message);

        for (int i = 0; i < expectedMessageBody.length; i++)
        {
            assertEquals(expectedMessageBody[i], actualMessageBody[i]);
        }

        new Verifications()
        {
            {
                mockDeviceMethod.receive();
                times = 1;
                mockDeviceMessaging.receive();
                times = 0;
            }
        };
    }

    @Test
    public void receiveDeviceMethodMessageSucceeds() throws IOException, TransportException
    {
        baseExpectations();
        openExpectations(null);
        final byte[] expectedMessageBody = { 0x61, 0x62, 0x63 };
        new NonStrictExpectations()
        {
            {
                mockDeviceMethod.receive();
                result = mockedTransportMessage;
            }
        };

        MqttIotHubConnection connection = new MqttIotHubConnection(mockConfig);
        Deencapsulation.setField(connection, "listener", mockedIotHubListener);
        connection.open(mockedQueue, mockedScheduledExecutorService);

        Message message = Deencapsulation.invoke(connection, "receiveMessage");
        byte[] actualMessageBody = message.getBytes();

        assertNotNull(message);

        for (int i = 0; i < expectedMessageBody.length; i++)
        {
            assertEquals(expectedMessageBody[i], actualMessageBody[i]);
        }

        new Verifications()
        {
            {
                mockDeviceMethod.receive();
                times = 1;
                mockDeviceTwin.receive();
                times = 0;
                mockDeviceMessaging.receive();
                times = 0;
            }
        };
    }

    //Tests_SRS_MQTTIOTHUBCONNECTION_34_030: [This function shall instantiate this object's MqttMessaging object with this object as the listeners.]
    @Test
    public void openSavesListenerToMessagingClient() throws IOException, TransportException
    {
        //arrange
        final String expectedSasToken = "someToken";
        baseExpectations();

        new Expectations()
        {
            {
                mockConfig.getAuthenticationType();
                result = DeviceClientConfig.AuthType.SAS_TOKEN;
                mockConfig.getSasTokenAuthentication().getRenewedSasToken(false, false);
                result = expectedSasToken;
                mockConfig.isUseWebsocket();
                result = false;
            }
        };

        final MqttIotHubConnection connection = new MqttIotHubConnection(mockConfig);
        Deencapsulation.setField(connection, "listener", mockedIotHubListener);

        //act
        connection.open(mockedQueue, mockedScheduledExecutorService);

        //assert
        new Verifications()
        {
            {
                new MqttMessaging((MqttConnection) any, anyString, (IotHubListener) any, null, null, anyString, anyBoolean, (Map) any);
                times = 1;
            }
        };
    }

    //Tests_SRS_MQTTIOTHUBCONNECTION_34_065: [If the config contains a module id, this function shall create the clientId for the connection to be <deviceId>/<moduleId>.]
    @Test
    public void openWithModuleId() throws IOException, TransportException
    {
        //arrange
        final String expectedSasToken = "someToken";
        final String expectedModuleId = "someModule";
        final String expectedClientId = deviceId + "/" + expectedModuleId;
        final String expectedUserName = "hostname.com/" + expectedClientId + "/" + API_VERSION + "&" + "DeviceClientType=someUserAgentString";
        new Expectations()
        {
            {
                mockConfig.getAuthenticationType();
                result = DeviceClientConfig.AuthType.SAS_TOKEN;
                mockConfig.getSasTokenAuthentication().getRenewedSasToken(false, false);
                result = expectedSasToken;
                mockConfig.isUseWebsocket();
                result = false;
                mockConfig.getDeviceId();
                result = deviceId;
                mockConfig.getModuleId();
                result = expectedModuleId;
                mockConfig.getIotHubHostname();
                result = "hostname.com";
                mockConfig.getIotHubName();
                result = "hostname";
                mockConfig.getProductInfo();
                result = mockedProductInfo;
                mockedProductInfo.getUserAgentString();
                result = userAgentString;
            }
        };

        final MqttIotHubConnection connection = new MqttIotHubConnection(mockConfig);
        Deencapsulation.setField(connection, "listener", mockedIotHubListener);

        //act
        connection.open(mockedQueue, mockedScheduledExecutorService);

        //assert
        new Verifications()
        {
            {
                Deencapsulation.newInstance(MqttConnection.class, new Class[] {String.class, String.class, String.class, String.class, SSLContext.class, ProxySettings.class}, anyString, anyString, expectedUserName, anyString, any, null);
                times = 1;
            }
        };
    }

    //Tests_SRS_MQTTIOTHUBCONNECTION_34_065: [If the connection opens successfully, this function shall notify the listener that connection was established.]
    @Test
    public void openNotifiesListenerIfConnectionOpenedSuccessfully() throws IOException, TransportException
    {
        //arrange
        final String expectedSasToken = "someToken";
        baseExpectations();

        new Expectations()
        {
            {
                mockConfig.getAuthenticationType();
                result = DeviceClientConfig.AuthType.SAS_TOKEN;
                mockConfig.getSasTokenAuthentication().getRenewedSasToken(false, false);
                result = expectedSasToken;
                mockConfig.isUseWebsocket();
                result = false;
            }
        };

        final MqttIotHubConnection connection = new MqttIotHubConnection(mockConfig);
        Deencapsulation.setField(connection, "listener", mockedIotHubListener);

        //act
        connection.open(mockedQueue, mockedScheduledExecutorService);

        //assert
        new Verifications()
        {
            {
                mockedIotHubListener.onConnectionEstablished(anyString);
                times = 1;
            }
        };
    }


    //Tests_SRS_MQTTIOTHUBCONNECTION_34_049: [If the provided listener object is null, this function shall throw an IllegalArgumentException.]
    @Test (expected = IllegalArgumentException.class)
    public void setListenerThrowsForNullListener() throws TransportException
    {
        //arrange
        baseExpectations();
        MqttIotHubConnection connection = new MqttIotHubConnection(mockConfig);

        //act
        connection.setListener(null);
    }

    //Tests_SRS_MQTTIOTHUBCONNECTION_34_050: [This function shall save the provided listener object.]
    @Test
    public void setListenerSavesListener() throws TransportException
    {
        //arrange
        baseExpectations();
        MqttIotHubConnection connection = new MqttIotHubConnection(mockConfig);

        //act
        connection.setListener(mockedIotHubListener);

        //assert
        IotHubListener actualListener = Deencapsulation.getField(connection, "listener");
        assertEquals(mockedIotHubListener, actualListener);
    }


    //Tests_SRS_MQTTIOTHUBCONNECTION_34_051: [If this object has not received the provided message from the service, this function shall throw a TransportException.]
    @Test (expected = TransportException.class)
    public void sendMessageResultThrowsWhenMessageNotReceivedFirst() throws TransportException, IOException
    {
        //arrange
        baseExpectations();
        openExpectations(null);
        final IotHubMessageResult expectedResult = IotHubMessageResult.COMPLETE;
        MqttIotHubConnection connection = new MqttIotHubConnection(mockConfig);
        Deencapsulation.setField(connection, "listener", mockedIotHubListener);
        connection.open(mockedQueue, mockedScheduledExecutorService);
        Map<IotHubTransportMessage, Integer> receivedMessagesToAcknowledge = new ConcurrentHashMap<>();
        Deencapsulation.setField(connection, "receivedMessagesToAcknowledge", receivedMessagesToAcknowledge);

        //act
        connection.sendMessageResult(mockedTransportMessage, expectedResult);
    }

    //Tests_SRS_MQTTIOTHUBCONNECTION_34_057: [If the provided message or result is null, this function shall throw a TransportException.]
    @Test (expected = TransportException.class)
    public void sendMessageResultThrowsForNullMessage() throws TransportException, IOException
    {
        //arrange
        baseExpectations();
        openExpectations(null);
        final IotHubMessageResult expectedResult = IotHubMessageResult.COMPLETE;
        MqttIotHubConnection connection = new MqttIotHubConnection(mockConfig);
        Deencapsulation.setField(connection, "listener", mockedIotHubListener);
        connection.open(mockedQueue, mockedScheduledExecutorService);

        //act
        connection.sendMessageResult(null, expectedResult);
    }

    //Tests_SRS_MQTTIOTHUBCONNECTION_34_057: [If the provided message or result is null, this function shall throw a TransportException.]
    @Test (expected = TransportException.class)
    public void sendMessageResultThrowsForNullResult() throws TransportException, IOException
    {
        //arrange
        baseExpectations();
        openExpectations(null);
        final IotHubMessageResult expectedResult = IotHubMessageResult.COMPLETE;
        MqttIotHubConnection connection = new MqttIotHubConnection(mockConfig);
        Deencapsulation.setField(connection, "listener", mockedIotHubListener);
        connection.open(mockedQueue, mockedScheduledExecutorService);

        //act
        connection.sendMessageResult(mockedTransportMessage, null);
    }

    //Tests_SRS_MQTTIOTHUBCONNECTION_34_053: [If the provided message has message type DEVICE_METHODS, this function shall invoke the methods client to send the ack and return the result.]
    //Tests_SRS_MQTTIOTHUBCONNECTION_34_056: [If the ack was sent successfully, this function shall remove the provided message from the saved map of messages to acknowledge.]
    //Tests_SRS_MQTTIOTHUBCONNECTION_34_052: [If this object has received the provided message from the service, this function shall retrieve the Mqtt messageId for that message.]
    @Test
    public void sendMessageResultForMethods() throws TransportException, IOException
    {
        //arrange
        baseExpectations();
        openExpectations(null);
        final IotHubMessageResult expectedResult = IotHubMessageResult.COMPLETE;
        MqttIotHubConnection connection = new MqttIotHubConnection(mockConfig);
        Deencapsulation.setField(connection, "listener", mockedIotHubListener);
        connection.open(mockedQueue, mockedScheduledExecutorService);
        final int expectedMessageId = 12;
        Map<IotHubTransportMessage, Integer> receivedMessagesToAcknowledge = new ConcurrentHashMap<>();
        receivedMessagesToAcknowledge.put(mockedTransportMessage, expectedMessageId);
        Deencapsulation.setField(connection, "receivedMessagesToAcknowledge", receivedMessagesToAcknowledge);
        new NonStrictExpectations()
        {
            {
                mockedTransportMessage.getMessageType();
                result = MessageType.DEVICE_METHODS;

                Deencapsulation.invoke(mockDeviceMethod, "sendMessageAcknowledgement", expectedMessageId);
                result = true;

                Deencapsulation.invoke(mockDeviceTwin, "sendMessageAcknowledgement", expectedMessageId);
                result = true;

                Deencapsulation.invoke(mockDeviceMessaging, "sendMessageAcknowledgement", expectedMessageId);
                result = true;
            }
        };


        //act
        boolean sendMessageResult = connection.sendMessageResult(mockedTransportMessage, expectedResult);

        //assert
        receivedMessagesToAcknowledge = Deencapsulation.getField(connection, "receivedMessagesToAcknowledge");
        assertTrue(receivedMessagesToAcknowledge.isEmpty());
        assertTrue(sendMessageResult);
        new Verifications()
        {
            {
                Deencapsulation.invoke(mockDeviceMethod, "sendMessageAcknowledgement", expectedMessageId);
                times = 1;

                Deencapsulation.invoke(mockDeviceTwin, "sendMessageAcknowledgement", expectedMessageId);
                times = 0;

                Deencapsulation.invoke(mockDeviceMessaging, "sendMessageAcknowledgement", expectedMessageId);
                times = 0;
            }
        };
    }

    //Tests_SRS_MQTTIOTHUBCONNECTION_34_054: [If the provided message has message type DEVICE_TWIN, this function shall invoke the twin client to send the ack and return the result.]
    @Test
    public void sendMessageResultForTwin() throws TransportException, IOException
    {
        //arrange
        baseExpectations();
        openExpectations(null);
        final IotHubMessageResult expectedResult = IotHubMessageResult.COMPLETE;
        MqttIotHubConnection connection = new MqttIotHubConnection(mockConfig);
        Deencapsulation.setField(connection, "listener", mockedIotHubListener);
        connection.open(mockedQueue, mockedScheduledExecutorService);
        final int expectedMessageId = 12;
        Map<IotHubTransportMessage, Integer> receivedMessagesToAcknowledge = new ConcurrentHashMap<>();
        receivedMessagesToAcknowledge.put(mockedTransportMessage, expectedMessageId);
        Deencapsulation.setField(connection, "receivedMessagesToAcknowledge", receivedMessagesToAcknowledge);
        new NonStrictExpectations()
        {
            {
                mockedTransportMessage.getMessageType();
                result = MessageType.DEVICE_TWIN;

                Deencapsulation.invoke(mockDeviceMethod, "sendMessageAcknowledgement", expectedMessageId);
                result = true;

                Deencapsulation.invoke(mockDeviceTwin, "sendMessageAcknowledgement", expectedMessageId);
                result = true;

                Deencapsulation.invoke(mockDeviceMessaging, "sendMessageAcknowledgement", expectedMessageId);
                result = true;
            }
        };


        //act
        boolean sendMessageResult = connection.sendMessageResult(mockedTransportMessage, expectedResult);

        //assert
        assertTrue(sendMessageResult);
        new Verifications()
        {
            {
                Deencapsulation.invoke(mockDeviceMethod, "sendMessageAcknowledgement", expectedMessageId);
                times = 0;

                Deencapsulation.invoke(mockDeviceTwin, "sendMessageAcknowledgement", expectedMessageId);
                times = 1;

                Deencapsulation.invoke(mockDeviceMessaging, "sendMessageAcknowledgement", expectedMessageId);
                times = 0;
            }
        };
    }

    //Tests_SRS_MQTTIOTHUBCONNECTION_34_055: [If the provided message has message type other than DEVICE_METHODS and DEVICE_TWIN, this function shall invoke the telemetry client to send the ack and return the result.]
    @Test
    public void sendMessageResultForTelemetry() throws TransportException, IOException
    {
        //arrange
        baseExpectations();
        openExpectations(null);
        final IotHubMessageResult expectedResult = IotHubMessageResult.COMPLETE;
        MqttIotHubConnection connection = new MqttIotHubConnection(mockConfig);
        Deencapsulation.setField(connection, "listener", mockedIotHubListener);
        connection.open(mockedQueue, mockedScheduledExecutorService);
        final int expectedMessageId = 12;
        Map<IotHubTransportMessage, Integer> receivedMessagesToAcknowledge = new ConcurrentHashMap<>();
        receivedMessagesToAcknowledge.put(mockedTransportMessage, expectedMessageId);
        Deencapsulation.setField(connection, "receivedMessagesToAcknowledge", receivedMessagesToAcknowledge);
        new NonStrictExpectations()
        {
            {
                mockedTransportMessage.getMessageType();
                result = MessageType.DEVICE_TELEMETRY;

                Deencapsulation.invoke(mockDeviceMethod, "sendMessageAcknowledgement", expectedMessageId);
                result = true;

                Deencapsulation.invoke(mockDeviceTwin, "sendMessageAcknowledgement", expectedMessageId);
                result = true;

                Deencapsulation.invoke(mockDeviceMessaging, "sendMessageAcknowledgement", expectedMessageId);
                result = true;
            }
        };


        //act
        boolean sendMessageResult = connection.sendMessageResult(mockedTransportMessage, expectedResult);

        //assert
        assertTrue(sendMessageResult);
        new Verifications()
        {
            {
                Deencapsulation.invoke(mockDeviceMethod, "sendMessageAcknowledgement", expectedMessageId);
                times = 0;

                Deencapsulation.invoke(mockDeviceTwin, "sendMessageAcknowledgement", expectedMessageId);
                times = 0;

                Deencapsulation.invoke(mockDeviceMessaging, "sendMessageAcknowledgement", expectedMessageId);
                times = 1;
            }
        };
    }

    //Tests_SRS_MQTTIOTHUBCONNECTION_34_058: [This function shall attempt to receive a message.]
    //Tests_SRS_MQTTIOTHUBCONNECTION_34_060: [If a transport message is successfully received, and the message has a type of DEVICE_TWIN, this function shall set the callback and callback context of this object from the saved values in config for methods.]
    //Tests_SRS_MQTTIOTHUBCONNECTION_34_063: [If a transport message is successfully received, this function shall notify its listener that a message was received and provide the received message.]
    @Test
    public void onMessageArrivedReceivesMessageForTwin() throws TransportException, IOException
    {
        //arrange
        final int expectedMessageId = 2000;
        final Object callbackContext = new Object();
        baseExpectations();
        openExpectations(null);
        MqttIotHubConnection connection = new MqttIotHubConnection(mockConfig);
        connection.setListener(mockedIotHubListener);
        connection.open(mockedQueue, mockedScheduledExecutorService);
        new Expectations()
        {
            {
                mockDeviceMethod.receive();
                result = null;

                mockDeviceTwin.receive();
                result = mockedTransportMessage;

                mockedTransportMessage.getMessageType();
                result = MessageType.DEVICE_TWIN;

                mockConfig.getDeviceTwinMessageCallback();
                result = mockedMessageCallback;

                mockedTransportMessage.setMessageCallback(mockedMessageCallback);

                mockConfig.getDeviceTwinMessageContext();
                result = callbackContext;

                mockedTransportMessage.setMessageCallbackContext(callbackContext);

                mockedIotHubListener.onMessageReceived(mockedTransportMessage, null);
            }
        };

        //act
        connection.onMessageArrived(expectedMessageId);

        //assert
        Map<IotHubTransportMessage, Integer> receivedMessagesToAcknowledge = Deencapsulation.getField(connection, "receivedMessagesToAcknowledge");
        assertEquals(1, receivedMessagesToAcknowledge.size());
        assertTrue(receivedMessagesToAcknowledge.containsKey(mockedTransportMessage));
        assertEquals(expectedMessageId, (int) receivedMessagesToAcknowledge.get(mockedTransportMessage));

    }


    //Tests_SRS_MQTTIOTHUBCONNECTION_34_061: [If a transport message is successfully received, and the message has a type of DEVICE_METHODS, this function shall set the callback and callback context of this object from the saved values in config for twin.]
    @Test
    public void onMessageArrivedReceivesMessageForMethods() throws TransportException, IOException
    {
        //arrange
        final int expectedMessageId = 2000;
        final Object callbackContext = new Object();
        baseExpectations();
        openExpectations(null);
        MqttIotHubConnection connection = new MqttIotHubConnection(mockConfig);
        connection.setListener(mockedIotHubListener);
        connection.open(mockedQueue, mockedScheduledExecutorService);
        new Expectations()
        {
            {
                mockDeviceMethod.receive();
                result = mockedTransportMessage;

                mockedTransportMessage.getMessageType();
                result = MessageType.DEVICE_METHODS;

                mockConfig.getDeviceMethodsMessageCallback();
                result = mockedMessageCallback;

                mockedTransportMessage.setMessageCallback(mockedMessageCallback);

                mockConfig.getDeviceMethodsMessageContext();
                result = callbackContext;

                mockedTransportMessage.setMessageCallbackContext(callbackContext);

                mockedIotHubListener.onMessageReceived(mockedTransportMessage, null);
            }
        };

        //act
        connection.onMessageArrived(expectedMessageId);
    }

    //Tests_SRS_MQTTIOTHUBCONNECTION_34_062: [If a transport message is successfully received, and the message has a type of DEVICE_TELEMETRY, this function shall set the callback and callback context of this object from the saved values in config for telemetry.]
    @Test
    public void onMessageArrivedReceivesMessageForTelemetry() throws TransportException, IOException
    {
        //arrange
        final int expectedMessageId = 2000;
        final Object callbackContext = new Object();
        baseExpectations();
        openExpectations(null);
        MqttIotHubConnection connection = new MqttIotHubConnection(mockConfig);
        connection.setListener(mockedIotHubListener);
        connection.open(mockedQueue, mockedScheduledExecutorService);
        new Expectations()
        {
            {
                mockDeviceMethod.receive();
                result = null;

                mockDeviceTwin.receive();
                result = null;

                mockDeviceMessaging.receive();
                result = mockedTransportMessage;

                mockedTransportMessage.getMessageType();
                result = MessageType.DEVICE_TELEMETRY;

                mockedTransportMessage.getInputName();
                result = "inputName";

                mockConfig.getDeviceTelemetryMessageCallback("inputName");
                result = mockedMessageCallback;

                mockedTransportMessage.setMessageCallback(mockedMessageCallback);

                mockedTransportMessage.getInputName();
                result = "inputName";

                mockConfig.getDeviceTelemetryMessageContext("inputName");
                result = callbackContext;

                mockedTransportMessage.setMessageCallbackContext(callbackContext);

                mockedIotHubListener.onMessageReceived(mockedTransportMessage, null);
            }
        };

        //act
        connection.onMessageArrived(expectedMessageId);
    }

    //Tests_SRS_MQTTIOTHUBCONNECTION_34_064: [This function shall return the saved connectionId.]
    @Test
    public void getConnectionIdReturnsSavedConnectionId() throws TransportException
    {
        //arrange
        String expectedConnectionId = "1234";
        baseExpectations();
        MqttIotHubConnection connection = new MqttIotHubConnection(mockConfig);
        Deencapsulation.setField(connection, "connectionId", expectedConnectionId);

        //act
        String actualConnectionId = connection.getConnectionId();

        //assert
        assertEquals(expectedConnectionId, actualConnectionId);
    }

    private void baseExpectations()
    {
        new NonStrictExpectations() {
            {
                mockConfig.getIotHubHostname(); result = iotHubHostName;
                mockConfig.getIotHubName(); result = hubName;
                mockConfig.getDeviceId(); result = deviceId;

                mockConfig.getProductInfo();
                result = mockedProductInfo;

                mockedProductInfo.getUserAgentString();
                result = "someUserAgentString";

                mockedMessage.getBytes();
                result = expectedMessageBody;

                mockedMessage.getMessageType();
                result = MessageType.UNKNOWN;
            }
        };
    }

    private void openExpectations(final ProxySettings proxySettings) throws TransportException
    {
        new NonStrictExpectations()
        {
            {
                Deencapsulation.newInstance(MqttConnection.class, new Class[] {String.class, String.class, String.class, String.class, SSLContext.class, ProxySettings.class}, anyString, anyString, anyString, anyString, any, proxySettings);
                result = mockedMqttConnection;
                new MqttMessaging(mockedMqttConnection, anyString, (IotHubListener) any, null, null, anyString, anyBoolean, (Map) any);
                result = mockDeviceMessaging;
                Deencapsulation.invoke(mockedMqttConnection, "setMqttCallback", mockDeviceMessaging);
                new MqttDeviceTwin(mockedMqttConnection, anyString, (Map) any);
                result = mockDeviceTwin;
                new MqttDeviceMethod(mockedMqttConnection, anyString, (Map) any);
                result = mockDeviceMethod;
                mockDeviceMessaging.start();
                result = null;
            }
        };
    }
}<|MERGE_RESOLUTION|>--- conflicted
+++ resolved
@@ -46,11 +46,8 @@
     final String deviceKey = "test-devicekey?&test";
     final String apiVersionPrefix = "?api-version=";
     final String API_VERSION = apiVersionPrefix + TransportUtils.IOTHUB_API_VERSION;
-<<<<<<< HEAD
-    final String PNP_API_VERSION = apiVersionPrefix + TransportUtils.IOTHUB_API_VERSION + "&digital-twin-model-id=" + modelId;
-=======
-    final String PNP_API_VERSION = apiVersionPrefix + TransportUtils.IOTHUB_API_VERSION_PREVIEW + "&model-id=" + modelId;
->>>>>>> a9d764f4
+    final String PNP_API_VERSION = apiVersionPrefix + TransportUtils.IOTHUB_API_VERSION + "&model-id=" + modelId;
+
     final String resourceUri = "test-resource-uri";
     final int qos = 1;
     final String publishTopic = "devices/test-deviceId/messages/events/";
